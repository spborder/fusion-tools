--- conflicted
+++ resolved
@@ -82,13 +82,8 @@
     ]
     """ 
 
-<<<<<<< HEAD
-    path_to_slide = 'tests/test_images/histology_image.svs'
-    path_to_anns = 'tests/test_images/histology_annotations.xml'
-=======
     local_slide_path = '/home/sam/Desktop/Example Data/Simple Histology/histology_image.svs'
     local_slide_anns = local_slide_path.replace('histology_image.svs','histology_annotations.xml')
->>>>>>> efa4fadb
 
 
     # Starting the DSAHandler to grab information:
@@ -97,13 +92,8 @@
     )
     
     vis_session = Visualization(
-<<<<<<< HEAD
-        local_slides = [path_to_slide],
-        local_annotations = [path_to_anns],
-=======
         local_slides = [local_slide_path],
         local_annotations = [local_slide_anns],
->>>>>>> efa4fadb
         tileservers=[
             dsa_handler.get_tile_server(i) for i in item_id
         ],
