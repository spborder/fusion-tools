--- conflicted
+++ resolved
@@ -184,12 +184,7 @@
                  tile_server_port:int = 8050,
                  host: str = 'localhost',
                  protocol: str = 'http',
-<<<<<<< HEAD
                  cors_options: dict = {}
-=======
-                 cors_options: dict = {'origins': ['*'], 'allow_methods': ['*'], 'allow_headers': ['*'], 'expose_headers': ['*'], 'max_age': '36000000'},
-                 jupyter_server_url: Union[str,None] = None
->>>>>>> efa4fadb
                  ):
         """Constructor method
 
@@ -480,7 +475,6 @@
         return slide_url_dict
 
     def get_tiles_url(self,slide_id):
-<<<<<<< HEAD
         tiles_url = f'{self.protocol}://{self.host}:{self.tile_server_port}/{slide_id}/tiles/'+'{z}/{x}/{y}'
 
         return tiles_url
@@ -508,29 +502,6 @@
     def get_image_metadata_url(self,slide_id):
         image_metadata_url = f'{self.protocol}://{self.host}:{self.tile_server_port}/{slide_id}/image_metadata'
 
-=======
-        tiles_url = f'{self.access_url}/{slide_id}/tiles/'+'{z}/{x}/{y}'
-        return tiles_url
-
-    def get_regions_url(self,slide_id):
-        regions_url = f'{self.access_url}/{slide_id}/tiles/region'
-        return regions_url
-
-    def get_annotations_url(self,slide_id):
-        annotations_url = f'{self.access_url}/{slide_id}/annotations'
-        return annotations_url
-
-    def get_annotations_metadata_url(self,slide_id):
-        annotations_metadata_url = f'{self.access_url}/{slide_id}/annotations/metadata'
-        return annotations_metadata_url
-
-    def get_metadata_url(self,slide_id):
-        metadata_url = f'{self.access_url}/{slide_id}/metadata'
-        return metadata_url
-        
-    def get_image_metadata_url(self,slide_id):
-        image_metadata_url = f'{self.access_url}/{slide_id}/image_metadata'
->>>>>>> efa4fadb
         return image_metadata_url
 
     async def get_tile(self,id:str,z:int, x:int, y:int, style:Union[None,str] = None, request:Request = None):
@@ -637,6 +608,7 @@
             )
     
     async def get_region(self, id:str, top: int, left: int, bottom:int, right:int,style:Union[None,str] = None):
+    async def get_region(self, id:str, top: int, left: int, bottom:int, right:int,style:Union[None,str] = None):
         """
         Grabbing a specific region in the image based on bounding box coordinates
         """
@@ -647,11 +619,7 @@
         """
         tile_source = await asyncio.gather(self.get_tile_source(id,style))
         tile_source = tile_source[0]
-<<<<<<< HEAD
         
-=======
-
->>>>>>> efa4fadb
         if tile_source is None:
             return Response(
                 content = 'invalid image id',
@@ -1028,20 +996,11 @@
         # Enabling CORS (https://fastapi.tiangolo.com/tutorial/cors/#use-corsmiddleware)
         self.app.add_middleware(
             CORSMiddleware,
-<<<<<<< HEAD
             allow_origins=self.cors_options.get('allow_origins',['*']),
             allow_methods=self.cors_options.get('allow_methods',['GET','OPTIONS']),
             allow_headers = self.cors_options.get('allow_headers',['*']),
             expose_headers = self.cors_options.get('expose_headers',['*']),
             allow_credentials = self.cors_options.get('allow_credentials',False)
-=======
-            allow_origins=self.cors_options['origins'],
-            allow_methods=self.cors_options['allow_methods'],
-            #allow_credentials = True,
-            allow_headers=self.cors_options['allow_headers'],
-            expose_headers=self.cors_options['expose_headers'],
-            max_age=self.cors_options['max_age']
->>>>>>> efa4fadb
         )
 
         uvicorn.run(self.app,host=self.host,port=self.tile_server_port)
