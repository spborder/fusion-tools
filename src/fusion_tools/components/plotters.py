"""

Interactive components which handle plot generation from data in a SlideMap component.

"""

import json
import numpy as np
import pandas as pd
import textwrap

from typing_extensions import Union
from shapely.geometry import box, shape
import plotly.express as px
import plotly.graph_objects as go
from umap import UMAP

from PIL import Image, ImageOps

from io import BytesIO
import requests

# Dash imports
import dash
dash._dash_renderer._set_react_version('18.2.0')
import dash_leaflet as dl
from dash import dcc, callback, ctx, ALL, MATCH, exceptions, Patch, no_update, dash_table
from dash.dash_table.Format import Format, Scheme
import dash_bootstrap_components as dbc
import dash_mantine_components as dmc
from dash_extensions.enrich import DashBlueprint, html, Input, Output, State, PrefixIdTransform, MultiplexerTransform, BlockingCallbackTransform
from dash_extensions.javascript import Namespace, arrow_function

# fusion-tools imports
from fusion_tools.visualization.vis_utils import get_pattern_matching_value
from fusion_tools.utils.shapes import (
    find_intersecting, 
)
from fusion_tools.utils.stats import get_label_statistics, run_wilcox_rank_sum
from fusion_tools.components.base import Tool, MultiTool

import time


class PropertyViewer(Tool):
    """PropertyViewer Tool which allows users to view distribution of properties across the current viewport of the SlideMap

    :param Tool: General class for interactive components that visualize, edit, or perform analyses on data
    :type Tool: None
    """

    title = 'Property Viewer'
    description = 'Pan around on the slide to view select properties across regions of interest'

    def __init__(self,
                 ignore_list: list = [],
                 property_depth: int = 6
                 ):
        """Constructor method

        :param ignore_list: List of properties not to make available to this component., defaults to []
        :type ignore_list: list, optional
        :param property_depth: Depth at which to search for nested properties. Properties nested further than this value will be ignored.
        :type property_depth: int, optional
        """
        
        super().__init__()
        self.ignore_list = ignore_list
        self.property_depth = property_depth   

    def gen_layout(self, session_data:dict):
        """Generating layout for PropertyViewer Tool

        :return: Layout added to DashBlueprint() object to be embedded in larger layout
        :rtype: dash.html.Div.Div
        """
        layout = html.Div([
            dbc.Card([
                dbc.CardBody([
                    dbc.Row(
                        html.H3(self.title)
                    ),
                    html.Hr(),
                    dbc.Row(
                        self.description
                    ),
                    html.Hr(),
                    html.Div(
                        dmc.Switch(
                            id = {'type':'property-viewer-update','index': 0},
                            size = 'lg',
                            onLabel = 'ON',
                            offLabel = 'OFF',
                            checked = True,
                            label = 'Update Property Viewer',
                            description = 'Select whether or not to update values when panning around in the image'
                        )
                    ),
                    html.Hr(),
                    html.Div(
                        id = {'type': 'property-viewer-parent','index': 0},
                        children = [
                            'Move around to initialize property viewer.'
                        ]
                    ),
                    html.Div(
                        dcc.Store(
                            id = {'type': 'property-viewer-available-properties','index': 0},
                            storage_type='memory',
                            data = json.dumps({})
                        )
                    ),
                    html.Div(
                        dcc.Store(
                            id = {'type': 'property-viewer-property-info','index': 0},
                            storage_type = 'memory',
                            data = json.dumps({})
                        )
                    ),
                    html.Div(
                        dcc.Store(
                            id = {'type':'property-viewer-data','index':0},
                            storage_type='memory',
                            data = json.dumps({})
                        )
                    )
                ])
            ])
        ],style = {'maxHeight': '100vh','overflow':'scroll'})

        self.blueprint.layout = layout

    def get_callbacks(self):
        """Initializing callbacks for PropertyViewer Tool
        """

        # Updating for a new slide:
        self.blueprint.callback(
            [
                Input({'type': 'map-annotations-info-store','index': ALL},'data')
            ],
            [
                Output({'type': 'property-viewer-available-properties','index': ALL},'data'),
                Output({'type': 'property-viewer-property-info','index': ALL},'data'),
                Output({'type': 'property-viewer-parent','index':ALL},'children'),
                Output({'type': 'property-viewer-data','index': ALL},'data')
            ]
        )(self.update_slide)

        # Updating when panning in SlideMap-like object
        self.blueprint.callback(
            [
                Input({'type': 'slide-map','index': ALL},'bounds'),
                Input({'type': 'property-view-type','index': ALL},'value'),
                Input({'type': 'property-view-subtype','index': ALL},'value'),
                Input({'type': 'property-view-butt','index': ALL},'n_clicks')
            ],
            [
                Output({'type': 'property-viewer-parent','index': ALL},'children'),
                Output({'type': 'property-viewer-data','index': ALL},'data')
            ],
            [
                State({'type': 'vis-layout-tabs','index': ALL},'active_tab'),
                State({'type': 'property-viewer-data','index': ALL},'data'),
                State({'type': 'property-viewer-update','index': ALL},'checked'),
                State({'type':'property-view-subtype-parent','index':ALL},'children'),
                State({'type': 'map-annotations-store','index': ALL},'data'),
                State({'type': 'property-viewer-available-properties','index': ALL},'data')
            ],
            blocking = True
        )(self.update_property_viewer)

    def update_slide(self, new_annotations_info: list):

        if not any([i['value'] for i in ctx.triggered]):
            raise exceptions.PreventUpdate
        
        new_annotations_info = json.loads(get_pattern_matching_value(new_annotations_info))
        new_available_properties = new_annotations_info['available_properties']
        new_property_info = new_annotations_info['property_info']

        new_available_properties = json.dumps(new_available_properties)
        new_property_info = json.dumps(new_property_info)
        new_property_viewer_children = []
        new_property_viewer_info = json.dumps({})

        return [new_available_properties], [new_property_info], [new_property_viewer_children], [new_property_viewer_info]

    def update_property_viewer(self,slide_map_bounds, view_type_value, view_subtype_value, view_butt_click, active_tab, current_property_data, update_viewer, current_subtype_children, current_geojson, available_properties):
        """Updating visualization of properties within the current viewport


        :param slide_map_bounds: Current viewport boundaries
        :type slide_map_bounds: list
        :param view_type_value: Property to view across each GeoJSON object
        :type view_type_value: list
        :param view_subtype_value: If a subtype is available for the view type, what it's value is. This is present for nested (dictionary) properties.
        :type view_subtype_value: list
        :param view_butt_click: Whether the callback is triggered by update plot button
        :type view_butt_click: list
        :param active_tab: Which tool tab is currently in view. Prevents update if the current tab isn't "property-viewer"
        :type active_tab: list
        :param current_property_data: Data used in current set of plots
        :type current_property_data: list
        :param update_viewer: Switch value for whether or not to update the plots based on panning around in the SlideMap
        :type update_viewer: list
        :param current_subtype_children: Parent container of all sub-type dropdown divs.
        :type current_subtype_children: list
        :param current_geojson: Current set of GeoJSON features and their properties
        :type current_geojson: list
        :raises exceptions.PreventUpdate: Stop callback execution
        :return: List of PropertyViewer tabs (separated by structure) and data used in plots
        :rtype: tuple
        """

        if not any([i['value'] for i in ctx.triggered]):
            raise exceptions.PreventUpdate

        update_viewer = get_pattern_matching_value(update_viewer)
        active_tab = get_pattern_matching_value(active_tab)

        start = time.time()

        if not active_tab is None:
            if not active_tab=='property-viewer':
                return [no_update], [no_update]
        else:
            return [no_update], [no_update]
        
        slide_map_bounds = get_pattern_matching_value(slide_map_bounds)
        view_type_value = get_pattern_matching_value(view_type_value)
        current_property_data = json.loads(get_pattern_matching_value(current_property_data))
        current_subtype_children = get_pattern_matching_value(current_subtype_children)

        current_geojson = json.loads(get_pattern_matching_value(current_geojson))
        current_available_properties = json.loads(get_pattern_matching_value(available_properties))

        if 'slide-map' in ctx.triggered_id['type']:
            # Only update the region info when this is checked
            if update_viewer:
                current_property_data['bounds'] = slide_map_bounds

        elif 'property-view-type' in ctx.triggered_id['type']:
            view_subtype_value = []
            update_viewer = False

        current_property_data['update_view'] = update_viewer
        current_property_data['property'] = view_type_value
        current_property_data['sub_property'] = view_subtype_value
        plot_components = self.generate_plot_tabs(current_property_data, current_geojson)

        # Checking if a selected property has sub-properties
        main_properties = list(set([i if not '-->' in i else i.split(' --> ')[0] for i in current_available_properties]))

        if any([i in ctx.triggered_id['type'] for i in ['property-view-type','property-view-subtype']]):
            # Making new subtype children to correspond to new property selection
            sub_dropdowns = []
            if 'property-view-type' in ctx.triggered_id['type']:
                if not view_type_value is None:
                    child_properties = [i for i in current_available_properties if i.split(' --> ')[0]==view_type_value]
                    n_levels = max(list(set([len(i.split(' --> ')) for i in child_properties])))

                    if n_levels>0:
                        for i in range(1,n_levels):
                            if i==1:
                                sub_drop = []
                                for j in child_properties:
                                    if len(j.split(' --> '))>i and not j.split(' --> ')[i] in sub_drop:
                                        sub_drop.append(j.split(' --> ')[i])

                                if i==n_levels-1:
                                    sub_drop = ['All'] + sub_drop

                                sub_dropdowns.append(
                                    dbc.Row([
                                        dbc.Col([
                                            dbc.Label(f'Sub-Property: {i}: ',html_for = {'type': f'{self.component_prefix}-property-view-subtype','index': i-1})
                                        ],md = 4),
                                        dbc.Col([
                                            dcc.Dropdown(
                                                options = sub_drop,
                                                value = [],
                                                multi = False,
                                                id = {'type': f'{self.component_prefix}-property-view-subtype','index': i-1},
                                                placeholder = f'Sub-Property: {i}',
                                                disabled = False
                                            )
                                        ])
                                    ])
                                )

                            else:

                                sub_dropdowns.append(
                                    dbc.Row([
                                        dbc.Col([
                                            dbc.Label(f'Sub-Property: {i}: ',html_for={'type': f'{self.component_prefix}-property-view-subtype','index': i-1})
                                        ],md = 4),
                                        dbc.Col([
                                            dcc.Dropdown(
                                                options = [],
                                                value = [],
                                                multi = False,
                                                id = {'type': f'{self.component_prefix}-property-view-subtype','index': i-1},
                                                placeholder = f'Sub-Property: {i}',
                                                disabled = True
                                            )
                                        ],md = 8)
                                    ])
                                )


            elif 'property-view-subtype' in ctx.triggered_id['type']:
                if not view_type_value is None:
                    child_properties = [i for i in current_available_properties if i.split(' --> ')[0]==view_type_value]
                    n_levels = max(list(set([len(i.split(' --> ')) for i in child_properties])))

                    view_subtype_value = [view_subtype_value[i] if i <= ctx.triggered_id['index'] else [] for i in range(len(view_subtype_value))]
                    prev_value = view_type_value
                    for sub_idx, sub in enumerate(view_subtype_value):
                        if type(sub)==str:
                            new_options = list(set([i.split(' --> ')[sub_idx+1] for i in child_properties if len(i.split(' --> '))>(sub_idx+1) and i.split(' --> ')[sub_idx]==prev_value]))

                            if sub_idx+1==n_levels-1:
                                new_options = ['All']+new_options

                            sub_dropdowns.append(
                                dbc.Row([
                                    dbc.Col([
                                        dbc.Label(f'Sub-Property: {sub_idx+1}: ',html_for = {f'{self.component_prefix}-type': 'property-view-subtype','index': sub_idx})
                                    ],md = 4),
                                    dbc.Col([
                                        dcc.Dropdown(
                                            options = new_options,
                                            value = view_subtype_value[sub_idx],
                                            placeholder = f'Sub-Property: {sub_idx+1}',
                                            disabled = False,
                                            id = {'type': f'{self.component_prefix}-property-view-subtype','index': sub_idx}
                                        )
                                    ])
                                ])
                            )

                            prev_value = sub
                        else:
                            if sub_idx<=ctx.triggered_id['index']+1:
                                new_options = list(set([i.split(' --> ')[sub_idx+1] for i in child_properties if len(i.split(' --> '))>(sub_idx+1) and i.split(' --> ')[sub_idx]==prev_value]))

                                if sub_idx+1==n_levels-1:
                                    new_options = ['All'] + new_options
                                
                                sub_dropdowns.append(
                                    dbc.Row([
                                        dbc.Col([
                                            dbc.Label(f'Sub-Property: {sub_idx+1}: ',html_for = {'type': f'{self.component_prefix}-property-view-subtype','index': sub_idx})
                                        ],md = 4),
                                        dbc.Col([
                                            dcc.Dropdown(
                                                options = new_options,
                                                value = view_subtype_value[sub_idx],
                                                placeholder = f'Sub-Property: {sub_idx+1}',
                                                disabled = False,
                                                id = {'type': f'{self.component_prefix}-property-view-subtype','index': sub_idx}
                                            )
                                        ])
                                    ])
                                )
                            else:
                                sub_dropdowns.append(
                                    dbc.Row([
                                        dbc.Col([
                                            dbc.Label(f'Sub-Property: {sub_idx+1}: ',html_for = {'type': f'{self.component_prefix}-property-view-subtype','index': sub_idx})
                                        ],md = 4),
                                        dbc.Col([
                                            dcc.Dropdown(
                                                options = [],
                                                value = [],
                                                placeholder = f'Sub-Property: {sub_idx+1}',
                                                disabled = True,
                                                id = {'type': f'{self.component_prefix}-property-view-subtype','index': sub_idx}
                                            )
                                        ])
                                    ])
                                )

            current_subtype_children = html.Div(sub_dropdowns)

        return_div = html.Div([
            dbc.Row([
                dbc.Col(
                    dbc.Label('Select a Property: ',html_for = {'type': f'{self.component_prefix}-property-view-type','index': 0}),
                    md = 3
                ),
                dbc.Col(
                    dcc.Dropdown(
                        options = main_properties,
                        value = view_type_value if not view_type_value is None else [],
                        placeholder = 'Property',
                        multi = False,
                        id = {'type': f'{self.component_prefix}-property-view-type','index': 0}
                    )
                )
            ]),
            dbc.Row([
                dbc.Col(
                    html.Div(
                        id = {'type': f'{self.component_prefix}-property-view-subtype-parent','index': 0},
                        children = [
                            current_subtype_children
                        ] if not type(current_subtype_children)==list else current_subtype_children
                    )
                )
            ]),
            html.Hr(),
            dbc.Row([
                plot_components
            ],style = {'maxHeight': '100vh','width': '100%'})
        ])

        updated_view_data = json.dumps(current_property_data)

        return [return_div], [updated_view_data]

    def generate_plot_tabs(self, current_property_data, current_features):
        """Generating tabs for each structure containing plot of selected value.

        :param current_property_data: Data stored for current viewport and property value selection
        :type current_property_data: dict
        :param current_features: Current GeoJSON features
        :type current_features: list
        :return: Tabs object containing a tab for each structure with a plot of the selected property value
        :rtype: dbc.Tabs
        """

        if not any([i['value'] for i in ctx.triggered]):
            raise exceptions.PreventUpdate
        
        if len(current_features)==0:
            raise exceptions.PreventUpdate

        current_bounds_bounds = current_property_data['bounds']
        #minx, miny, maxx, maxy
        current_bounds_box = box(current_bounds_bounds[0][1],current_bounds_bounds[0][0],current_bounds_bounds[1][1],current_bounds_bounds[1][0])

        plot_tabs_children = []
        for g_idx, g in enumerate(current_features):
            
            if current_property_data['update_view']:
                intersecting_shapes,intersecting_properties = find_intersecting(g,current_bounds_box)
                current_property_data[g['properties']['_id']] = {
                    "geometry": intersecting_shapes,
                    "properties": intersecting_properties.to_dict('records')
                }
            else:
                if g['properties']['_id'] in current_property_data:
                    intersecting_properties = pd.DataFrame.from_records(current_property_data[g['properties']['_id']]['properties'])
                    intersecting_shapes = current_property_data[g['properties']['_id']]['geometry']
                else:
                    intersecting_properties = pd.DataFrame()
                    intersecting_shapes = {}
            
            g_count = len(intersecting_shapes['features'])
            if not current_property_data['property'] is None:
                if current_property_data['property'] in intersecting_properties:
                    if any([i in str(intersecting_properties[current_property_data['property']].dtype) for i in ["int","float"]]):
                        # This generates a histogram (all quantitative feature)
                        g_plot = html.Div(
                            dcc.Graph(
                                figure = px.histogram(
                                    data_frame = intersecting_properties,
                                    x = current_property_data['property'],
                                    title = f'Histogram of {current_property_data["property"]} in {g["properties"]["name"]}'
                                )
                            ),
                            style = {'width': '100%'}
                        )
                    elif intersecting_properties[current_property_data['property']].dtype == 'object':
                        column_type = list(set([type(i) for i in intersecting_properties[current_property_data['property']].tolist()]))

                        if len(column_type)==1:
                            if column_type[0]==str:
                                g_plot = html.Div(
                                    dcc.Graph(
                                        figure = px.histogram(
                                            data_frame = intersecting_properties,
                                            x = current_property_data['property'],
                                            title = f'Histogram of {current_property_data["property"]} in {g["properties"]["name"]}'
                                        )
                                    ),
                                    style = {'width': '100%'}
                                )
                            elif column_type[0]==dict:
                                sub_property_df = pd.DataFrame.from_records(intersecting_properties[current_property_data['property']].tolist()) 
                                if 'sub_property' in current_property_data and not sub_property_df.empty:
                                    if len(current_property_data['sub_property'])==1:
                                        if not current_property_data['sub_property']==['All']:
                                            if current_property_data['sub_property'][0] in sub_property_df:
                                                g_plot = html.Div(
                                                        dcc.Graph(
                                                            figure = go.Figure(
                                                                px.histogram(
                                                                    data_frame = sub_property_df,
                                                                    x = current_property_data['sub_property'][0],
                                                                    title = f'Histogram of {current_property_data["sub_property"][0]} in {g["properties"]["name"]}'
                                                                )
                                                            )
                                                        ),
                                                        style = {'width': '100%'}
                                                    )
                                            else:
                                                g_plot = f'{current_property_data["sub_property"]} is not in {current_property_data["property"]}'
                                        else:
                                            # Making the pie chart data
                                            column_dtypes = [str(i) for i in sub_property_df.dtypes]
                                            if all([any([i in j for i in ['int','float']]) for j in column_dtypes]):
                                                # This would be all numeric
                                                pie_chart_data = sub_property_df.sum(axis=0).to_dict()
                                            else:
                                                # This would have some un-numeric
                                                pie_chart_data = sub_property_df.value_counts().to_dict()

                                            pie_chart_list = []
                                            for key,val in pie_chart_data.items():
                                                pie_chart_list.append({
                                                    'Label': key, 'Total': val
                                                })
                                                                                        
                                            g_plot = html.Div(
                                                dcc.Graph(
                                                    figure = go.Figure(
                                                        px.pie(
                                                            data_frame = pd.DataFrame.from_records(pie_chart_list),
                                                            values = 'Total',
                                                            names = 'Label'
                                                        )
                                                    )
                                                )
                                            )

                                    elif len(current_property_data['sub_property'])>1:
                                        for sp in current_property_data['sub_property'][:-1]:

                                            if type(sp)==str and not sub_property_df.empty:
                                                if sp in sub_property_df:
                                                    sub_property_df = pd.DataFrame.from_records([i for i in sub_property_df[sp].tolist() if type(i)==dict])                                               
                                                
                                                elif sp=='All':
                                                    continue
                                                
                                                else:
                                                    sub_property_df = pd.DataFrame()
                                            else:
                                                sub_property_df = pd.DataFrame()

                                        if not sub_property_df.empty:
                                            if not current_property_data['sub_property'][-1]=='All':
                                                if type(current_property_data['sub_property'][-1])==str:
                                                    if current_property_data['sub_property'][-1] in sub_property_df:
                                                        g_plot = html.Div(
                                                                dcc.Graph(
                                                                    figure = go.Figure(
                                                                        px.histogram(
                                                                            data_frame = sub_property_df,
                                                                            x = current_property_data['sub_property'][-1],
                                                                            title = f'Histogram of {current_property_data["sub_property"]} in {g["properties"]["name"]}'
                                                                        )
                                                                    )
                                                                ),
                                                                style = {'width': '100%'}
                                                            )
                                                    else:
                                                        g_plot = f'{current_property_data["sub_property"]} is not in {current_property_data["property"]}'
                                                else:
                                                    g_plot = f'Select a sub-property within {current_property_data["sub_property"][-2]}'
                                            else:
                                                # Making the pie chart data
                                                column_dtypes = [str(i) for i in sub_property_df.dtypes]
                                                if all([any([i in j for i in ['int','float']]) for j in column_dtypes]):
                                                    # This would be all numeric
                                                    pie_chart_data = sub_property_df.sum(axis=0).to_dict()
                                                else:
                                                    # This would have some un-numeric
                                                    pie_chart_data = sub_property_df.value_counts().to_dict()

                                                pie_chart_list = []
                                                for key,val in pie_chart_data.items():
                                                    pie_chart_list.append({
                                                        'Label': key, 'Total': val
                                                    })
                                                
                                                g_plot = html.Div(
                                                    dcc.Graph(
                                                        figure = go.Figure(
                                                            px.pie(
                                                                data_frame = pd.DataFrame.from_records(pie_chart_list),
                                                                values = 'Total',
                                                                names = 'Label'
                                                            )
                                                        )
                                                    ),
                                                    style = {'width': '100%'}
                                                )
                                        
                                        else:
                                            g_plot = f'{current_property_data["sub_property"]} is not in {current_property_data["property"]}'

                                    else:
                                        g_plot = f'Select a sub-property within {current_property_data["property"]}'

                                else:
                                    g_plot = f'Select a sub-property within {current_property_data["property"]}'

                            else:
                                g_plot = f'Not implemented for type: {column_type}'

                        elif len(column_type)>1:
                            g_plot = f'Uh oh! Mixed dtypes: {column_type}'

                        else:
                            g_plot = f'Uh oh! column type: {column_type}'
                    else:
                        g_plot = f'Uh oh! column dtype is: {intersecting_properties[current_property_data["property"]].dtype}'
                else:
                    g_plot = f'Uh oh! {current_property_data["property"]} is not in {g["properties"]["name"]} with id: {g["properties"]["_id"]}'
            else:
                g_plot = 'Select a property to view'

            plot_tabs_children.append(
                dbc.Tab(
                    g_plot,
                    tab_id = g['properties']['_id'],
                    label = f"{g['properties']['name']} ({g_count})"
                )
            )

        plot_tabs = dbc.Tabs(
            plot_tabs_children,
            active_tab = current_features[0]['properties']['_id'],
            id = {'type': f'{self.component_prefix}-property-viewer-tabs','index': 0}
        )

        return plot_tabs



class PropertyPlotter(Tool):
    """PropertyPlotter Tool which enables more detailed selection of properties across the entire tissue. 
    Allows for generation of violin plots, scatter plots, and UMAP plots.

    :param Tool: General class for interactive components that visualize, edit, or perform analyses on data.
    :type Tool: None
    """

    title = 'Property Plotter'
    description = 'Select one or a combination of properties to generate a plot.'

    def __init__(self,
                 ignore_list: list = [],
                 property_depth: int = 6
                 ):
        """Constructor method

        :param geojson_list: Individual or list of GeoJSON formatted annotations
        :type geojson_list: Union[dict,list]
        :param reference_object: Path to external reference object containing information on each GeoJSON feature, defaults to None
        :type reference_object: Union[str,None], optional
        :param ignore_list: List of properties to not include in this component, defaults to []
        :type ignore_list: list, optional
        :param property_depth: Depth at which to search for nested properties. Properties nested further than this will be ignored.
        :type property_depth: int, optional
        """
        
        super().__init__()
        self.ignore_list = ignore_list
        self.property_depth = property_depth

    def get_namespace(self):
        """Adding JavaScript functions to the PropertyPlotter Namespace
        """
        # Same kind of marker-related functions as in BulkLabels
        self.js_namespace = Namespace(
            "fusionTools","propertyPlotter"
        )

        self.js_namespace.add(
            name = 'removeMarker',
            src = """
                function(e,ctx){
                    e.target.removeLayer(e.layer._leaflet_id);
                    ctx.data.features.splice(ctx.data.features.indexOf(e.layer.feature),1);
                }
            """
        )

        self.js_namespace.add(
            name = 'tooltipMarker',
            src='function(feature,layer,ctx){layer.bindTooltip("Double-click to remove")}'
        )

        self.js_namespace.add(
            name = "markerRender",
            src = """
                function(feature,latlng,context) {
                    marker = L.marker(latlng, {
                        title: "PropertyPlotter Marker",
                        alt: "PropertyPlotter Marker",
                        riseOnHover: true,
                        draggable: false,
                    });

                    return marker;
                }
            """
        )

        self.js_namespace.dump(
            assets_folder = self.assets_folder
        )

    def get_callbacks(self):
        """Initializing callbacks for PropertyPlotter Tool
        """
        
        # Updating for a new slide:
        self.blueprint.callback(
            [
                Input({'type': 'map-annotations-info-store','index':ALL},'data')
            ],
            [
                Output({'type': 'property-plotter-property-drop','index': ALL},'options'),
                Output({'type': 'label-list','index': ALL},'options'),
                Output({'type': 'property-graph','index': ALL},'figure'),
                Output({'type': 'property-graph-tabs-div','index': ALL},'children'),
            ]
        )(self.update_slide)

        # Updating plot based on selected properties and labels
        self.blueprint.callback(
            [
                Input({'type': 'property-plotter-butt','index': ALL},'n_clicks')
            ],
            [
                Output({'type': 'property-graph','index': ALL},'figure'),
                Output({'type': 'property-graph-tabs-div','index': ALL},'children'),
                Output({'type': 'property-plotter-store','index': ALL},'data')
            ],
            [
                State({'type':'property-plotter-property-drop','index': ALL},'value'),
                State({'type': 'label-list','index': ALL},'value'),
                State({'type': 'map-slide-information','index': ALL},'data'),
                State({'type': 'property-plotter-store','index': ALL},'data')
            ]
        )(self.update_property_graph)
        
        # Updating selected data info after circling points in plot
        self.blueprint.callback(
            [
                Input({'type': 'property-graph','index': ALL},'selectedData')
            ],
            [
                Output({'type': 'property-graph-selected-div','index': ALL},'children'),
                Output({'type': 'map-marker-div','index': ALL},'children'),
                Output({'type': 'property-plotter-store','index':ALL},'data')
            ],
            [
                State({'type': 'property-plotter-store','index': ALL},'data'),
                State({'type':'label-list','index': ALL},'options'),
                State({'type': 'map-slide-information','index': ALL},'data')
            ]
        )(self.select_data_from_plot)

        # Clearing individual markers
        self.blueprint.callback(
            [
                Input({'type': 'property-plotter-markers','index': ALL},'n_dblclicks')
            ],
            [
                Output({'type': 'property-plotter-selected-n','index': ALL},'children'),
                Output({'type': 'property-plotter-store','index': ALL},'data')
            ],
            [
                State({'type': 'property-plotter-markers','index': ALL},'data'),
                State({'type': 'property-plotter-store','index': ALL},'data')
            ]
        )(self.remove_marker_label)

        # Updating sub-plot
        self.blueprint.callback(
            [
                Input({'type': 'selected-sub-butt','index': ALL},'n_clicks'),
                Input({'type': 'selected-sub-markers','index': ALL},'n_clicks')
            ],
            [
                Output({'type':'selected-sub-div','index': ALL},'children')
            ],
            [
                State({'type': 'selected-sub-drop','index': ALL},'value'),
                State({'type': 'property-plotter-store','index': ALL},'data'),
                State({'type': 'label-list','index': ALL},'value'),
                State({'type': 'map-slide-information','index': ALL},'data')
            ]
        )(self.update_sub_div)

        # Selecting points in selected data:
        self.blueprint.callback(
            [
                Input({'type': 'property-sub-graph','index': ALL},'selectedData')
            ],
            [
                Output({'type': 'map-marker-div','index': ALL},'children')
            ],
            [
                State({'type': 'map-slide-information','index': ALL},'data')
            ]
        )(self.sub_select_data)

    def update_slide(self, new_annotations_info:list):

        if not any([i['value'] for i in ctx.triggered]):
            raise exceptions.PreventUpdate
        
        new_annotations_info = json.loads(get_pattern_matching_value(new_annotations_info))
        new_available_properties = new_annotations_info['available_properties']

        new_figure = go.Figure()
        new_graph_tabs_children = []

        return [new_available_properties.copy()], [new_available_properties.copy()], [new_figure], [new_graph_tabs_children]
        
    def gen_layout(self, session_data:dict):
        """Generating layout for PropertyPlotter Tool

        :return: Layout for PropertyPlotter DashBlueprint object to be embedded in larger layouts
        :rtype: dash.html.Div.Div
        """
        layout = html.Div([
            dbc.Card([
                dbc.CardBody([
                    dbc.Row([
                        html.H3(self.title)
                    ]),
                    html.Hr(),
                    dbc.Row(
                        self.description
                    ),
                    html.Hr(),
                    dbc.Row(
                        dbc.Label('Select properties below: ',html_for = {'type':'property-list-card','index': 0})
                    ),
                    html.Div(
                        dcc.Store(
                            id = {'type': 'property-plotter-store','index': 0},
                            data = json.dumps({}),
                            storage_type = 'memory'
                        )
                    ),
                    html.Div(
                        dcc.Store(
                            id = {'type':'property-plotter-keys','index': 0},
                            data = json.dumps({}),
                            storage_type = 'memory'
                        )
                    ),
                    dbc.Row(
                        dbc.Card(
                            id = {'type': 'property-list-card','index': 0},
                            children = [
                                html.Div(
                                    id = {'type': 'property-list-div','index': 0},
                                    children = [
                                        dcc.Dropdown(
                                            id = {'type': 'property-plotter-property-drop','index': 0},
                                            placeholder = 'Select a property',
                                            multi = True,
                                            options = [],
                                        )
                                    ],
                                )
                            ]
                        )
                    ),
                    dbc.Row(
                        children = [
                            dbc.Label('Label for points: ',html_for = {'type':'label-list','index': 0}),
                            dcc.Dropdown(
                                id = {'type': 'label-list','index': 0},
                                placeholder = 'Select a label',
                                multi = False,
                                options = []
                            )
                        ]
                    ),
                    html.Hr(),
                    dbc.Row(
                        dbc.Button(
                            'Generate Plot!',
                            id = {'type': 'property-plotter-butt','index': 0},
                            n_clicks = 0,
                            className = 'd-grid col-12 mx-auto'
                        )
                    ),
                    dbc.Row([
                        html.Div(
                            dcc.Loading(
                                dcc.Graph(
                                    id = {'type': 'property-graph','index': 0},
                                    figure = go.Figure()
                                )
                            ),
                            style = {'width': '100%'}
                        )
                    ]),
                    html.Hr(),
                    dbc.Row([
                        html.Div(
                            id = {'type': 'property-graph-tabs-div','index': 0},
                            children = []
                        )
                    ])
                ])
            ])
        ],style={'maxHeight': '100vh','overflow':'scroll'})

        self.blueprint.layout = layout

    def get_data_from_database(self, slide_info:dict, property_list:list,structure_id:Union[list,str,None] = None):
        """Grabbing data from the database for selected list of properties

        :param slide_info: Slide information, contains "id"
        :type slide_info: dict
        :param property_list: List of properties to extract (plotted properties + label)
        :type property_list: list
        :param structure_id: If specific structures are needed, provide a list here., defaults to None
        :type structure_id: Union[list,str,None], optional
        """
        property_data_list = self.database.get_structure_property_data(
            item_id = slide_info.get('id'),
            structure_id = structure_id,
            layer_id = None,
            property_list = [p for p in property_list if not p is None]
        )

        return property_data_list   

    def update_property_graph(self, plot_butt_click, property_names, label_list, slide_information,current_plot_data):
        """Updating the property plotter graph based on selected properties/labels

        :param plot_butt_click: Plot button clicked
        :type plot_butt_click: list
        :param property_names: List of selected properties from dropdown menu
        :type property_names: list
        :param label_list: Selected label from dropdown menu
        :type label_list: list
        :param slide_information: Information for the current slide
        :type slide_information: list
        :param current_plot_data: Data currently in use for the plot (rows = structure, columns = properties)
        :type current_plot_data: list
        """
        
        # Testing with get_data_from_database integration
        #start = time.time()
        current_plot_data = json.loads(get_pattern_matching_value(current_plot_data))

        slide_information = json.loads(get_pattern_matching_value(slide_information))

        property_names = get_pattern_matching_value(property_names)
        label_names = get_pattern_matching_value(label_list)

        if property_names is None:
            raise exceptions.PreventUpdate

        property_data = self.get_data_from_database(
            slide_info = slide_information,
            property_list = property_names + [label_names]
        )
              
        current_plot_data['data'] = property_data

        data_df = pd.DataFrame.from_records(property_data).dropna(subset=property_names,how = 'all')
        data_df.reset_index(inplace=True,drop=True)
        if len(property_names)==1:
            # Single feature visualization
            plot_figure = self.gen_violin_plot(
                data_df = data_df,
                label_col = label_names,
                property_column = property_names[0],
                customdata_columns=['bbox','structure.id']
            )

        elif len(property_names)>1:
            # Multi-feature visualization
            if len(property_names)>2:
                umap_cols = self.gen_umap_cols(
                    data_df = data_df,
                    property_columns = property_names
                )

                before_cols = data_df.columns.tolist()
                plot_cols = umap_cols.columns.tolist()

                data_df = pd.concat([data_df,umap_cols],axis=1,ignore_index=True).fillna(0)
                data_df.columns = before_cols + plot_cols

            elif len(property_names)==2:
                plot_cols = property_names

            plot_figure = self.gen_scatter_plot(
                data_df = data_df,
                plot_cols = plot_cols,
                label_col = label_names,
                customdata_cols = ['bbox','structure.id']
            )

        current_plot_data = json.dumps(current_plot_data)

        property_graph_tabs_div = self.make_property_plot_tabs(data_df,label_names,property_names,['bbox','structure.id'])

        #print(f'Time for update_property_graph: {time.time() - start}')

        return [plot_figure], [property_graph_tabs_div], [current_plot_data]

    def gen_violin_plot(self, data_df:pd.DataFrame, label_col: Union[str,None], property_column: str, customdata_columns:list):
        """Generating a violin plot using provided data, property columns, and customdata


        :param data_df: Extracted data from current GeoJSON features
        :type data_df: pd.DataFrame
        :param label_col: Name of column to use for label
        :type label_col: Union[str,None]
        :param property_column: Name of column to use for property (y-axis) value
        :type property_column: str
        :param customdata_columns: Names of columns to use for customdata (accessible from clickData and selectedData)
        :type customdata_columns: list
        :return: Figure containing violin plot data
        :rtype: go.Figure
        """
        label_x = None
        if not label_col is None:
            label_x = data_df[label_col]
            if type(label_x)==pd.DataFrame:
                label_x = label_x.iloc[:,0]

        figure = go.Figure(
            data = go.Violin(
                x = label_x,
                y = data_df[property_column],
                customdata = data_df[customdata_columns] if not customdata_columns is None else None,
                points = 'all',
                pointpos=0,
                spanmode='hard'
            )
        )
        
        figure.update_layout(
            legend = dict(
                orientation='h',
                y = 0,
                yanchor='top',
                xanchor='left'
            ),
            title = '<br>'.join(
                textwrap.wrap(
                    f'{property_column}',
                    width=80
                )
            ),
            yaxis_title = dict(
                text = '<br>'.join(
                    textwrap.wrap(
                        f'{property_column}',
                        width=80
                    )
                ),
                font = dict(size = 10)
            ),
            xaxis_title = dict(
                text = '<br>'.join(
                    textwrap.wrap(
                        label_col,
                        width=80
                    )
                ) if not label_col is None else 'Group',
                font = dict(size = 10)
            ),
            margin = {'r':0,'b':25}
        )

        return figure

    def gen_scatter_plot(self, data_df:pd.DataFrame, plot_cols:list, label_col:Union[str,None], customdata_cols:list):
        """Generating a 2D scatter plot using provided data


        :param data_df: Extracted data from current GeoJSON features
        :type data_df: pd.DataFrame
        :param plot_cols: Names of columns containing properties for the scatter plot
        :type plot_cols: list
        :param label_cols: Name of column to use to label markers.
        :type label_cols: Union[str,None]
        :param customdata_cols: Names of columns to use for customdata on plot
        :type customdata_cols: list
        :return: Scatter plot figure
        :rtype: go.Figure
        """
        if not label_col is None:
            figure = go.Figure(
                data = px.scatter(
                    data_frame=data_df,
                    x = plot_cols[0],
                    y = plot_cols[1],
                    color = label_col,
                    custom_data = customdata_cols,
                    title = '<br>'.join(
                        textwrap.wrap(
                            f'Scatter plot of {plot_cols[0]} and {plot_cols[1]} labeled by {label_col}',
                            width = 60
                            )
                        )
                )
            )

            label_data = data_df[label_col]
            if type(label_data)==pd.DataFrame:
                label_data = label_data.iloc[:,0]

            if not label_data.dtype == np.number:
                figure.update_layout(
                    legend = dict(
                        orientation='h',
                        y = 0,
                        yanchor='top',
                        xanchor='left'
                    ),
                    margin = {'r':0,'b':25}
                )
            else:

                custom_data_idx = [i for i in range(data_df.shape[1]) if data_df.columns.tolist()[i] in customdata_cols]
                figure = go.Figure(
                    go.Scatter(
                        x = data_df[plot_cols[0]].values,
                        y = data_df[plot_cols[1]].values,
                        customdata = data_df.iloc[:,custom_data_idx].to_dict('records'),
                        mode = 'markers',
                        marker = {
                            'color': label_data.values,
                            'colorbar':{
                                'title': label_col
                            },
                            'colorscale':'jet'
                        },
                        text = label_data.values,
                        hovertemplate = "label: %{text}"

                    )
                )

        else:

            figure = go.Figure(
                data = px.scatter(
                    data_frame=data_df,
                    x = plot_cols[0],
                    y = plot_cols[1],
                    color = None,
                    custom_data = customdata_cols,
                    title = '<br>'.join(
                        textwrap.wrap(
                            f'Scatter plot of {plot_cols[0]} and {plot_cols[1]}',
                            width = 60
                            )
                        )
                )
            )

        return figure

    def gen_umap_cols(self, data_df:pd.DataFrame, property_columns: list)->pd.DataFrame:
        """Scale and run UMAP for dimensionality reduction


        :param data_df: Extracted data from current GeoJSON features
        :type data_df: pd.DataFrame
        :param property_columns: Names of columns containing properties for UMAP plot
        :type property_columns: list
        :return: Dataframe containing colunns named UMAP1 and UMAP2
        :rtype: pd.DataFrame
        """
        quant_data = data_df.loc[:,[i for i in property_columns if i in data_df.columns]].fillna(0)
        for p in property_columns:
            quant_data[p] = pd.to_numeric(quant_data[p],errors='coerce')
        quant_data = quant_data.values
        feature_data_means = np.nanmean(quant_data,axis=0)
        feature_data_stds = np.nanstd(quant_data,axis=0)

        scaled_data = (quant_data-feature_data_means)/feature_data_stds
        scaled_data[np.isnan(scaled_data)] = 0.0
        scaled_data[~np.isfinite(scaled_data)] = 0.0
        umap_reducer = UMAP()
        embeddings = umap_reducer.fit_transform(scaled_data)
        umap_df = pd.DataFrame(data = embeddings, columns = ['UMAP1','UMAP2']).fillna(0)

        umap_df.columns = ['UMAP1','UMAP2']
        umap_df.reset_index(drop=True, inplace=True)

        return umap_df

    def gen_selected_div(self, n_markers: int, available_properties):
        """Generate a new property-graph-selected-div after changing the number of markers

        :param n_markers: New number of markers
        :type n_markers: int
        """

        new_selected_div = [
            html.Div([
                html.H3(f'Selected Samples: {n_markers}',id = {'type': f'{self.component_prefix}-property-plotter-selected-n','index': 0}),
                html.Hr(),
                dbc.Row([
                    dbc.Col(
                        dbc.Label('Select property for sub-plot: ',html_for = {'type': f'{self.component_prefix}-selected-sub-drop','index':0}),
                        md = 3
                    ),
                    dbc.Col(
                        dcc.Dropdown(
                            options = available_properties,
                            value = [],
                            id = {'type': f'{self.component_prefix}-selected-sub-drop','index': 0},
                            multi = True
                        ),
                        md = 9
                    )
                ],align='center',style = {'marginBottom': '10px'}),
                dbc.Row(
                    dbc.Button(
                        'Update Sub-Plot',
                        className = 'd-grid col-12 mx-auto',
                        n_clicks = 0,
                        id = {'type': f'{self.component_prefix}-selected-sub-butt','index': 0},
                        color = 'primary'
                    ),
                    style = {'marginBottom': '10px'}
                ),
                html.B(),
                dbc.Row(
                    dbc.Button(
                        'See Selected Marker Features',
                        className = 'd-grid col-12 mx-auto',
                        n_clicks=0,
                        id = {'type': f'{self.component_prefix}-selected-sub-markers','index':0},
                        color = 'secondary'
                    ),
                    style = {'marginBottom': '10px'}
                ),
                dbc.Row(
                    html.Div(
                        id = {'type': f'{self.component_prefix}-selected-sub-div','index': 0},
                        children = 0
                    )
                )
            ])
        ]

        return new_selected_div

    def select_data_from_plot(self, selected_data, current_plot_data, available_properties, slide_information):
        """Updating selected data tab based on selection in primary graph


        :param selected_data: Selected data points in the current plot
        :type selected_data: list
        :param current_plot_data: Data used to generate the current plot
        :type current_plot_data: list
        :param slide_information: Data on the current slide
        :type slide_information: list
        :raises exceptions.PreventUpdate: Stop callback execution because there is no selected data
        :raises exceptions.PreventUpdate: Stop callback execution because there is no selected data
        :return: Selected data description div, markers to add to the map, updated current plot data
        :rtype: tuple
        """

        property_graph_selected_div = [no_update]*len(ctx.outputs_list[0])
        
        current_plot_data = json.loads(get_pattern_matching_value(current_plot_data))
        selected_data = get_pattern_matching_value(selected_data)
        available_properties = get_pattern_matching_value(available_properties)
        slide_information = json.loads(get_pattern_matching_value(slide_information))

        if selected_data is None:
            raise exceptions.PreventUpdate
        if type(selected_data)==list:
            if len(selected_data)==0:
                raise exceptions.PreventUpdate
        
        x_scale = slide_information.get('x_scale',1)
        y_scale = slide_information.get('y_scale',1)

        map_marker_geojson = dl.GeoJSON(
            data = {
                'type': 'FeatureCollection',
                'features': [
                    {
                        'type': 'Feature',
                        'geometry': {
                            'type': 'Point',
                            'coordinates': [
                                x_scale*((p['customdata'][0][0]+p['customdata'][0][2])/2),
                                y_scale*((p['customdata'][0][1]+p['customdata'][0][3])/2)
                            ]
                        },
                        'properties': {
                            'customdata': p['customdata']
                        }
                    }
                    for p_idx, p in enumerate(selected_data['points'])
                ]
            },
            pointToLayer=self.js_namespace("markerRender"),
            onEachFeature=self.js_namespace("tooltipMarker"),
            id = {'type': f'{self.component_prefix}-property-plotter-markers','index': 0},
            eventHandlers = {
                'dblclick': self.js_namespace('removeMarker')
            }
        )

        current_plot_data['selected'] = [i['customdata'] for i in selected_data['points']]
        current_plot_data = [json.dumps(current_plot_data)]

        # Update property_graph_selected_div
        property_graph_selected_div = self.gen_selected_div(len(selected_data['points']), available_properties)

        return property_graph_selected_div, [map_marker_geojson], current_plot_data

    def make_property_plot_tabs(self, data_df:pd.DataFrame, label_col: Union[str,None],property_cols: list, customdata_cols:list)->list:
        """Generate property plot description tabs

        :param data_df: Current data used to generate the plot
        :type data_df: pd.DataFrame
        :param label_col: Column of data_df used to label points in the plot.
        :type label_col: Union[str,None]
        :param property_cols: Column(s) of data_df plotted in the plot.
        :type property_cols: list
        :param customdata_cols: Column(s) used in the "customdata" field of points in the plot
        :type customdata_cols: list
        :return: List of tabs including summary statistics, clustering options, selected data options
        :rtype: list
        """
        # Property summary tab
        property_summary_children = []
        if not label_col is None:
            label_data = data_df[label_col]
            if type(label_data)==pd.DataFrame:
                label_data = label_data.iloc[:,0]

            unique_labels = [i for i in label_data.unique().tolist() if type(i)==str]
            for u_idx, u in enumerate(unique_labels):
                try:
                    u_label_data = data_df[label_data.astype(str).str.match(u)].loc[:,[i for i in property_cols if i in data_df]]
                except:
                    u_label_data = data_df[label_data.str.match(u)].loc[:,[i for i in property_cols if i in data_df]]

                summary = u_label_data.describe().round(decimals=4)
                summary.reset_index(inplace=True,drop=False)

                property_summary_children.extend([
                    html.H3(f'Samples labeled: {u}'),
                    html.Hr(),
                    dash_table.DataTable(
                        id = {'type': f'{self.component_prefix}-property-summary-table','index': u_idx},
                        columns = [{'name': i, 'id': i, 'deletable': False, 'selectable': True} for i in summary.columns],
                        data = summary.to_dict('records'),
                        editable = False,
                        style_cell = {
                            'overflowX': 'auto'
                        },
                        tooltip_data = [
                            {
                                column: {'value': str(value),'type': 'markdown'}
                                for column,value in row.items()
                            } for row in summary.to_dict('records')
                        ],
                        tooltip_duration = None,
                        style_data_conditional = [
                            {
                                'if': {
                                    'column_id': 'index'
                                },
                                'width': '35%'
                            }
                        ]
                    ),
                    html.Hr()
                ])

        else:
            label_data = data_df.loc[:,[i for i in property_cols if i in data_df]]
            summary = label_data.describe().round(decimals=4)
            summary.reset_index(inplace=True,drop=False)

            property_summary_children.extend([
                html.H3('All Samples'),
                html.Hr(),
                dash_table.DataTable(
                    id = {'type': f'{self.component_prefix}-property-summary-table','index': 0},
                    columns = [{'name': i, 'id': i, 'deletable': False, 'selectable': True} for i in summary.columns],
                    data = summary.to_dict('records'),
                    editable = False,
                    style_cell = {
                        'overflowX': 'auto'
                    },
                    tooltip_data = [
                        {
                            column: {'value': str(value),'type': 'markdown'}
                            for column,value in row.items()
                        } for row in summary.to_dict('records')
                    ],
                    tooltip_duration = None,
                    style_data_conditional = [
                        {
                            'if': {
                                'column_id': 'index'
                            },
                            'width': '35%'
                        }
                    ]
                ),
                html.Hr()
            ])

        property_summary_tab = dbc.Tab(
            id = {'type': f'{self.component_prefix}-property-summary-tab','index': 0},
            children = property_summary_children,
            tab_id = 'property-summary',
            label = 'Property Summary'
        )

        # Property statistics
        label_stats_children = []
        try:
            if data_df.shape[0]>1:
                if not label_col is None:
                    label_data = data_df[label_col]
                    if type(label_data)==pd.DataFrame:
                        label_data = label_data.iloc[:,0]

                    unique_labels = label_data.unique().tolist()
                    if len(unique_labels)>1:
                        if any([i>1 for i in list(label_data.value_counts().to_dict().values())]):

                            p_value, results = get_label_statistics(
                                data_df = data_df.loc[:,[i for i in data_df if not i in customdata_cols]],
                                label_col=label_col
                            )

                            if len(property_cols)==1:
                                if len(unique_labels)==2:
                                    if p_value<0.05:
                                        significance = dbc.Alert('Statistically significant (p<0.05)',color='success')
                                    else:
                                        significance = dbc.Alert('Not statistically significant (p>=0.05)',color='warning')
                                    
                                    label_stats_children.extend([
                                        significance,
                                        html.Hr(),
                                        html.Div([
                                            html.A('Statistical Test: t-Test',href='https://docs.scipy.org/doc/scipy/reference/generated/scipy.stats.ttest_ind.html',target='_blank'),
                                            html.P('Tests null hypothesis that two independent samples have identical mean values. Assumes equal variance within groups.')
                                        ]),
                                        html.Div(
                                            dash_table.DataTable(
                                                id = {'type': f'{self.component_prefix}-property-stats-table','index': 0},
                                                columns = [
                                                    {'name': i, 'id': i}
                                                    for i in results.columns
                                                ],
                                                data = results.to_dict('records'),
                                                style_cell = {
                                                    'overflow': 'hidden',
                                                    'textOverflow': 'ellipsis',
                                                    'maxWidth': 0
                                                },
                                                tooltip_data = [
                                                    {
                                                        column: {'value': str(value), 'type': 'markdown'}
                                                        for column, value in row.items()
                                                    } for row in results.to_dict('records')
                                                ],
                                                tooltip_duration = None
                                            ) if type(results)==pd.DataFrame else []
                                        )
                                    ])
                            
                                elif len(unique_labels)>2:

                                    if p_value<0.05:
                                        significance = dbc.Alert('Statistically significant! (p<0.05)',color='success')
                                    else:
                                        significance = dbc.Alert('Not statistically significant (p>=0.05)',color='warning')
                                    
                                    label_stats_children.extend([
                                        significance,
                                        html.Hr(),
                                        html.Div([
                                            html.A('Statistical Test: One-Way ANOVA',href='https://docs.scipy.org/doc/scipy/reference/generated/scipy.stats.f_oneway.html',target='_blank'),
                                            html.P('Tests null hypothesis that two or more groups have the same population mean. Assumes independent samples from normal, homoscedastic (equal standard deviation) populations')
                                        ]),
                                        html.Div(
                                            dash_table.DataTable(
                                                id = {'type': f'{self.component_prefix}-property-stats-table','index':0},
                                                columns = [
                                                    {'name': i, 'id': i}
                                                    for i in results['anova'].columns
                                                ],
                                                data = results['anova'].to_dict('records'),
                                                style_cell = {
                                                    'overflow': 'hidden',
                                                    'textOverflow': 'ellipsis',
                                                    'maxWidth': 0
                                                },
                                                tooltip_data = [
                                                    {
                                                        column: {'value': str(value),'type': 'markdown'}
                                                        for column, value in row.items()
                                                    } for row in results['anova'].to_dict('records')
                                                ],
                                                tooltip_duration = None
                                            )
                                        ),
                                        html.Hr(),
                                        html.Div([
                                            html.A("Statistical Test: Tukey's HSD",href='https://docs.scipy.org/doc/scipy/reference/generated/scipy.stats.tukey_hsd.html',target='_blank'),
                                            html.P('Post hoc test for pairwise comparison of means from different groups. Assumes independent samples from normal, equal (finite) variance populations')
                                        ]),
                                        html.Div(
                                            dash_table.DataTable(
                                                id = {'type': f'{self.component_prefix}-property-stats-tukey','index': 0},
                                                columns = [
                                                    {'name': i,'id': i}
                                                    for i in results['tukey'].columns
                                                ],
                                                data = results['tukey'].to_dict('records'),
                                                style_cell = {
                                                    'overflow': 'hidden',
                                                    'textOverflow': 'ellipsis',
                                                    'maxWidth': 0
                                                },
                                                tooltip_data = [
                                                    {
                                                        column: {'value': str(value), 'type': 'markdown'}
                                                        for column, value in row.items()
                                                    } for row in results['tukey'].to_dict('records')
                                                ],
                                                tooltip_duration = None,
                                                style_data_conditional = [
                                                    {
                                                        'if': {
                                                            'column_id': 'Comparison'
                                                        },
                                                        'width': '35%'
                                                    },
                                                    {
                                                        'if': {
                                                            'filter_query': '{p-value} <0.05',
                                                            'column_id': 'p-value'
                                                        },
                                                        'backgroundColor': 'green',
                                                        'color': 'white'
                                                    },
                                                    {
                                                        'if': {
                                                            'filter_query': '{p-value} >=0.05',
                                                            'column_id': 'p-value'
                                                        },
                                                        'backgroundColor': 'tomato',
                                                        'color': 'white'
                                                    }
                                                ]
                                            )
                                        )
                                    ])

                                else:

                                    label_stats_children.append(
                                        dbc.Alert('Only one unique label present!',color = 'warning')
                                    )

                            elif len(property_cols)==2:
                                if any([i<0.05 for i in p_value]):
                                    significance = dbc.Alert('Statistical significance found!',color='success')
                                else:
                                    significance = dbc.Alert('No statistical significance',color='warning')
                                
                                label_stats_children.extend([
                                    significance,
                                    html.Hr(),
                                    html.Div([
                                        html.A('Statistical Test: Pearson Correlation Coefficient (r)',href='https://docs.scipy.org/doc/scipy/reference/generated/scipy.stats.mstats.pearsonr.html',target='_blank'),
                                        html.P('Measures the linear relationship between two datasets. Assumes normally distributed data.')
                                    ]),
                                    html.Div(
                                        dash_table.DataTable(
                                            id=f'{self.component_prefix}-pearson-table',
                                            columns = [{'name':i,'id':i} for i in results.columns],
                                            data = results.to_dict('records'),
                                            style_cell = {
                                                'overflow':'hidden',
                                                'textOverflow':'ellipsis',
                                                'maxWidth':0
                                            },
                                            tooltip_data = [
                                                {
                                                    column: {'value':str(value),'type':'markdown'}
                                                    for column,value in row.items()
                                                } for row in results.to_dict('records')
                                            ],
                                            tooltip_duration = None,
                                            style_data_conditional = [
                                                {
                                                    'if': {
                                                        'filter_query': '{p-value} <0.05',
                                                        'column_id':'p-value',
                                                    },
                                                    'backgroundColor':'green',
                                                    'color':'white'
                                                },
                                                {
                                                    'if':{
                                                        'filter_query': '{p-value} >= 0.05',
                                                        'column_id':'p-value'
                                                    },
                                                    'backgroundColor':'tomato',
                                                    'color':'white'
                                                }
                                            ]
                                        )
                                    )
                                ])

                            elif len(property_cols)>2:
                                
                                overall_silhouette = results['overall_silhouette']
                                if overall_silhouette>=-1 and overall_silhouette<=-0.5:
                                    silhouette_alert = dbc.Alert(f'Overall Silhouette Score: {overall_silhouette}',color='danger')
                                elif overall_silhouette>-0.5 and overall_silhouette<=0.5:
                                    silhouette_alert = dbc.Alert(f'Overall Silhouette Score: {overall_silhouette}',color = 'primary')
                                elif overall_silhouette>0.5 and overall_silhouette<=1:
                                    silhouette_alert = dbc.Alert(f'Overall Silhouette Score: {overall_silhouette}',color = 'success')
                                else:
                                    silhouette_alert = dbc.Alert(f'Weird value: {overall_silhouette}')

                                label_stats_children.extend([
                                    silhouette_alert,
                                    html.Div([
                                        html.A('Clustering Metric: Silhouette Coefficient',href='https://scikit-learn.org/stable/modules/generated/sklearn.metrics.silhouette_score.html#sklearn.metrics.silhouette_score',target='_blank'),
                                        html.P('Quantifies density of distribution for each sample. Values closer to 1 indicate high class clustering. Values closer to 0 indicate mixed clustering between classes. Values closer to -1 indicate highly dispersed distribution for a class.')
                                    ]),
                                    html.Div(
                                        dash_table.DataTable(
                                            id=f'{self.component_prefix}-silhouette-table',
                                            columns = [{'name':i,'id':i} for i in results['samples_silhouette'].columns],
                                            data = results['samples_silhouette'].to_dict('records'),
                                            style_cell = {
                                                'overflow':'hidden',
                                                'textOverflow':'ellipsis',
                                                'maxWidth':0
                                            },
                                            tooltip_data = [
                                                {
                                                    column: {'value':str(value),'type':'markdown'}
                                                    for column,value in row.items()
                                                } for row in results['samples_silhouette'].to_dict('records')
                                            ],
                                            tooltip_duration = None,
                                            style_data_conditional = [
                                                {
                                                    'if': {
                                                        'filter_query': '{Silhouette Score}>0',
                                                        'column_id':'Silhouette Score',
                                                    },
                                                    'backgroundColor':'green',
                                                    'color':'white'
                                                },
                                                {
                                                    'if':{
                                                        'filter_query': '{Silhouette Score}<0',
                                                        'column_id':'Silhouette Score'
                                                    },
                                                    'backgroundColor':'tomato',
                                                    'color':'white'
                                                }
                                            ]
                                        )
                                    )
                                ])
                        else:
                            label_stats_children.append(
                                dbc.Alert(f'Only one of each label type present!',color='warning')
                            )
                    else:
                        label_stats_children.append(
                            dbc.Alert(f'Only one label present! ({unique_labels[0]})',color='warning')
                        )
                else:
                    label_stats_children.append(
                        dbc.Alert('No labels assigned to the plot!',color='warning')
                    )
            else:
                label_stats_children.append(
                    dbc.Alert('Only one sample present!',color='warning')
                )

        except:
            label_stats_children.append(
                dbc.Alert('Error generating property statistics tabs',color = 'danger')
            )

        label_stats_tab = dbc.Tab(
            id = {'type': f'{self.component_prefix}-property-stats-tab','index': 0},
            children = label_stats_children,
            tab_id = 'property-stats',
            label = 'Property Statistics'
        )

        selected_data_tab = dbc.Tab(
            id = {'type': f'{self.component_prefix}-property-selected-data-tab','index': 0},
            children = html.Div(
                id = {'type': f'{self.component_prefix}-property-graph-selected-div','index': 0},
                children = ['Select data points in the plot to get started!']
            ),
            tab_id = 'property-selected-data',
            label = 'Selected Data'
        )

        property_plot_tabs = dbc.Tabs(
            id = {'type': f'{self.component_prefix}-property-plot-tabs','index': 0},
            children = [
                property_summary_tab,
                label_stats_tab,
                selected_data_tab
            ],
            active_tab = 'property-summary'
        )

        return property_plot_tabs

    def remove_marker_label(self, marker_dblclicked, marker_geo, current_plot_data):

        if not any([i['value'] for i in ctx.triggered]):
            raise exceptions.PreventUpdate
        
        current_plot_data = json.loads(get_pattern_matching_value(current_plot_data))
        marker_geo = get_pattern_matching_value(marker_geo)
        marker_count = len(marker_geo['features'])

        current_marker_count = f'Selected Samples: {marker_count}'

        current_plot_data['selected'] = [
            p['properties']['customdata'] for p in marker_geo['features']
        ]


        return [current_marker_count], [json.dumps(current_plot_data)]

    def update_sub_div(self, plot_butt_clicked, marker_butt_clicked, sub_plot_value, current_plot_data, current_labels, slide_information):
        """Updating the property-graph-selected-div based on selection of either a property to plot a sub-plot of or whether the marker properties button was clicked

        :param plot_butt_clicked: Update sub-plot button was clicked
        :type plot_butt_clicked: list
        :param marker_butt_clicked: Get marker features for selected samples clicked
        :type marker_butt_clicked: list
        :param current_plot_data: Current data in the plot
        :type current_plot_data: list
        :param current_labels: Current labels applied to the main plot
        :type current_labels: list
        :param slide_information: Information relating to the current slide
        :type slide_information: list
        :return: Updated children of the selected-property-graph-div including either sub-plot or table of marker features
        :rtype: tuple
        """

        if not any([i['value'] for i in ctx.triggered]):
            raise exceptions.PreventUpdate
        
        current_plot_data = json.loads(get_pattern_matching_value(current_plot_data))
        sub_plot_value = get_pattern_matching_value(sub_plot_value)
        current_labels = get_pattern_matching_value(current_labels)

        slide_information = json.loads(get_pattern_matching_value(slide_information))
        sub_div_content = []

        if 'selected-sub-butt' in ctx.triggered_id['type']:
            if not sub_plot_value is None:

                if type(sub_plot_value)==str:
                    sub_plot_value = [sub_plot_value]
                if type(sub_plot_value[0])==list:
                    sub_plot_value = sub_plot_value[0]

                # Pulling selected data points from current plot_data
                current_selected = current_plot_data['selected']
                
                selected_data = self.get_data_from_database(
                    slide_info = slide_information,
                    structure_id = [i[1] for i in current_selected],
                    property_list = sub_plot_value + [current_labels]
                )

                if len(selected_data)>0:
                    data_df = pd.DataFrame.from_records(selected_data).dropna(subset = sub_plot_value, how='all')
                    data_df.reset_index(inplace=True,drop=True)

                    if len(sub_plot_value)==1:
                        sub_plot_figure = self.gen_violin_plot(
                            data_df = data_df,
                            label_col = current_labels,
                            property_column = sub_plot_value[0],
                            customdata_columns = ['bbox','structure.id']
                        )
                    elif len(sub_plot_value)==2:
                        sub_plot_figure = self.gen_scatter_plot(
                            data_df = data_df,
                            plot_cols = sub_plot_value,
                            label_col = current_labels,
                            customdata_cols = ['bbox','structure.id']
                        )

                    elif len(sub_plot_value)>2:
                        umap_cols = self.gen_umap_cols(
                            data_df = data_df,
                            property_columns = sub_plot_value
                        )

                        before_cols = data_df.columns.tolist()
                        plot_cols = umap_cols.columns.tolist()

                        data_df = pd.concat([data_df,umap_cols],axis=1,ignore_index=True).fillna(0)
                        data_df.columns = before_cols + plot_cols

                        sub_plot_figure = self.gen_scatter_plot(
                            data_df = data_df,
                            plot_cols = ['UMAP1','UMAP2'],
                            label_col = current_labels,
                            customdata_cols = ['bbox','structure.id']
                        )


                    sub_div_content = dcc.Graph(
                        id = {'type': f'{self.component_prefix}-property-sub-graph','index': 0},
                        figure = sub_plot_figure
                    )
                else:
                    sub_div_content = dbc.Alert(
                        f'Property: {sub_plot_value} not found in selected points!',
                        color = 'warning'
                    )

        elif 'selected-sub-markers' in ctx.triggered_id['type']:
            current_selected = current_plot_data['selected']

            property_columns = list(current_plot_data['data'][0].keys())

            selected_data = self.get_data_from_database(
                slide_info = slide_information,
                structure_id = [i[1] for i in current_selected],
                propety_list = property_columns
            )

            selected_data = pd.DataFrame.from_records(selected_data)
            wilcox_results = run_wilcox_rank_sum(
                data_df = selected_data,
                label_col= current_labels
            )

            wilcox_df = pd.DataFrame.from_records(wilcox_results)

            if not wilcox_df.empty:
                
                #TODO: Sorting columns using 'native' does not work for exponents. Ignores exponent part.
                sub_div_content = dash_table.DataTable(
                    id = {'type': f'{self.component_prefix}-property-sub-wilcox','index': 0},
                    #sort_mode = 'multi',
                    #sort_action = 'native',
                    filter_action = 'native',
                    columns = [
                        {'name': i, 'id': i}
                        if not 'p Value' in i or 'statistic' in i else
                        {'name': i,'id': i, 'type': 'numeric', 'format': Format(precision=3,scheme=Scheme.decimal_or_exponent)}
                        for i in wilcox_df.columns
                    ],
                    data = wilcox_df.to_dict('records'),
                    style_cell = {
                        'overflow': 'hidden',
                        'textOverflow': 'ellipsis',
                        'maxWidth': 0
                    },
                    tooltip_data = [
                        {
                            column: {'value': str(value), 'type': 'markdown'}
                            for column, value in row.items()
                        } for row in wilcox_df.to_dict('records')
                    ],
                    tooltip_duration = None,
                    style_data_conditional=[
                        {
                            'if': {
                                'filter_query': '{p Value Adjusted} <0.05',
                                'column_id': 'p Value Adjusted'
                            },
                            'backgroundColor': 'tomato',
                            'color': 'white'
                        },
                        {
                            'if': {
                                'filter_query': '{p Value Adjusted} >=0.05',
                                'column_id': 'p Value Adjusted'
                            },
                            'backgroundColor': 'lightblue',
                            'color': 'white'
                        }
                    ]
                )
            else:
                sub_div_content = dbc.Alert(
                    'No significant values found!',
                    color = 'warning'
                )


        return [sub_div_content]

    def sub_select_data(self, sub_selected_data, slide_information):
        """Updating the markers on the map according to selected data in the sub-plot

        :param sub_selected_data: Selected points in the sub-plot
        :type sub_selected_data: list
        :param current_plot_data: Plot data in the main-plot
        :type current_plot_data: list
        :param current_features: Current GeoJSON features on the map
        :type current_features: list
        :return: Updated list of markers applied to the map
        :rtype: list
        """

        if not any([i['value'] for i in ctx.triggered]):
            raise exceptions.PreventUpdate
        
        sub_selected_data = get_pattern_matching_value(sub_selected_data)
        slide_information = json.loads(get_pattern_matching_value(slide_information))
        
        if sub_selected_data is None:
            raise exceptions.PreventUpdate
        if type(sub_selected_data)==list:
            if len(sub_selected_data)==0:
                raise exceptions.PreventUpdate

        x_scale = slide_information.get('x_scale')
        y_scale = slide_information.get('y_scale')

        map_marker_geojson = dl.GeoJSON(
            data = {
                'type': 'FeatureCollection',
                'features': [
                    {
                        'type': 'Feature',
                        'geometry': {
                            'type': 'Point',
                            'coordinates': [
                                x_scale*((p['customdata'][0][0]+p['customdata'][0][2])/2),
                                y_scale*((p['customdata'][0][1]+p['customdata'][0][3])/2)
                            ]
                        },
                        'properties': {
                            'id': p['customdata'][1]
                        }
                    }
                    for p_idx, p in enumerate(sub_selected_data['points'])
                ]
            },
            pointToLayer=self.js_namespace("markerRender"),
            onEachFeature=self.js_namespace("tooltipMarker"),
            id = {'type': f'{self.component_prefix}-property-plotter-markers','index': 0},
            eventHandlers = {
                'dblclick': self.js_namespace('removeMarker')
            }
        )

        return [map_marker_geojson]


class GlobalPropertyPlotter(MultiTool):
    """
    This is a Property Plotter component which can be used for generating plots across multiple different slides
    """

    title = 'Global Property Plotter'
    description = 'Select one or a combination of properties to generate a plot.'

    def __init__(self,
                 ignore_list: list = [],
                 property_depth: int = 6,
                 preloaded_properties: Union[pd.DataFrame,None] = None,
                 structure_column: Union[str,None] = None,
                 slide_column: Union[str,None] = None,
                 bbox_columns: Union[list,str,None] = None,
                 nested_prop_sep: str = ' --> '
                 ):
        
        super().__init__()
        self.ignore_list = ignore_list
        self.property_depth = property_depth
        self.preloaded_properties = preloaded_properties
        self.structure_column = structure_column
        self.slide_column = slide_column
        self.bbox_columns = bbox_columns
        self.nested_prop_sep = nested_prop_sep

        if not self.preloaded_properties is None:
            self.preloaded_options = [i for i in self.preloaded_properties.columns.tolist() if not i in ignore_list]

        else:
            self.preloaded_options = None

    def extract_property_keys(self, session_data:dict):

        start = time.time()
        all_property_keys = []
        for slide in session_data['current']:

            #TODO: Check if slide is in cache

            # Determine whether this is a DSA slide or local
            if 'api_url' in slide:
                item_id = slide['metadata_url'].split('/')[-1]
                # Setting request string
                if 'user' in session_data:
                    request_str = f'{slide["api_url"]}/annotation/item/{item_id}/plot/list?token={session_data["user"]["token"]}'
                else:
                    request_str = f'{slide["api_url"]}/annotation/item/{item_id}/plot/list'

                sep_str = '&' if '?' in request_str else '?'
                request_str+=f'{sep_str}adjacentItems=false&sources=item,annotation,annotationelement&annotations=["__all__"]'
                
                req_time = time.time()
                req_obj = requests.post(request_str)
                if req_obj.ok:
                    all_property_keys.extend(req_obj.json())
                
            else:
                item_id = slide['metadata_url'].split('/')[-2]
                # Setting LocalTileServer request string
                request_str = f'{slide["annotations_metadata_url"].replace("metadata","data/list")}'

                req_obj = requests.get(request_str)
                if req_obj.ok:
                    all_property_keys.extend(req_obj.json())

        property_names = []
        property_keys = []
        for k in all_property_keys:
            # Ignore dimension reduction keys
            if 'Dimension Reduction' in k['title']:
                continue

            if not k['title'] in property_names:
                property_names.append(k['title'])
                property_keys.append(k)
            else:
                p_info = property_keys[property_names.index(k['title'])]
                p_info['count']+=k['count']

                if k['type']==p_info['type']:
                    if k['type']=='string':
                        if not all([i in p_info['distinct'] for i in k.get('distinct',[])]):
                            p_info['distinct'].extend([i for i in k['distinct'] if not i in p_info['distinct']])
                            p_info['distinctcount'] = len(p_info['distinct'])
                    elif k['type']=='number':
                        if p_info['max']<k['max']:
                            p_info['max'] = k['max']
                        
                        if p_info['min']>k['min']:
                            p_info['min'] = k['min']
                else:
                    # BIG NO-NO ERROR >:o
                    continue

                property_keys[property_names.index(k['title'])] = p_info

        bbox_cols = ['bbox.x0','bbox.y0','bbox.x1','bbox.y1']
        slide_col = 'item.name'
        structure_col = 'annotation.name'


        return property_keys, property_names, structure_col, slide_col, bbox_cols
    
    def get_plottable_data(self, session_data, keys_list, label_keys, structure_list):

        #TODO: Enable database integration here 
        # Main changes:
        #   1) Checking cache for items in "current"
        #   2) Updating "annotation.name" to "layer.name" in cached/local items
        #   3) Updating "bbox" keys to "bbox.min_x", "bbox.min_y", "bbox.max_x", "bbox.max_y" instead of x0, y0, x1, y1

        # self.database.get_structure_property_data automatically returns 
        # [*propery_list: numeric or str for each property, structure.id: str, bbox: list, layer.id: str, layer.name: str, item.id: str, item.name: str]


        # Required keys for backwards identification
        req_keys = ['item.name','annotation.name','bbox.x0','bbox.y0','bbox.x1','bbox.y1']
        if not label_keys is None and not label_keys in req_keys and not label_keys in keys_list:
            keys_list += [label_keys]
        keys_list+= [i for i in req_keys if not i in keys_list]

        property_data = pd.DataFrame()
        for slide in session_data['current']:
            if slide.get('cached'):
                #TODO: Grab data from the local fusionDB instance
                pass

            # Determine whether this is a DSA slide or local
            if 'api_url' in slide:
                item_id = slide['metadata_url'].split('/')[-1]
                if not structure_list is None and not structure_list==[]:
                    if not 'user' in session_data:
                        ann_meta = requests.get(
                            slide['annotations_metadata_url']
                        ).json()
                    else:
                        ann_meta = requests.get(
                            slide['annotations_metadata_url']+f'?token={session_data["user"]["token"]}'
                        ).json()

                    structure_names = [a['annotation']['name'] for a in ann_meta]
                    structure_ids = []
                    for s in structure_list:
                        if s in structure_names:
                            structure_ids.append(ann_meta[structure_names.index(s)]['_id'])
                else:
                    structure_ids = ["__all__"]

                if len(structure_ids)==0:
                    structure_ids = ["__all__"]
                
                # Setting request string
                if 'user' in session_data:
                    request_str = f'{slide["api_url"]}/annotation/item/{item_id}/plot/data?token={session_data["user"]["token"]}'
                else:
                    request_str = f'{slide["api_url"]}/annotation/item/{item_id}/plot/data'

                sep_str = '&' if '?' in request_str else '?'
                request_str+=f'{sep_str}keys={",".join(keys_list)}&sources=annotationelement,item,annotation&annotations={json.dumps(structure_ids).strip()}'
                req_obj = requests.post(request_str)
                if req_obj.ok:
                    req_json = req_obj.json()
                    if property_data.empty:
                        property_data = pd.DataFrame(columns = [i['key'] for i in req_json['columns']], data = req_json['data'])
                    else:
                        new_df = pd.DataFrame(columns = [i['key'] for i in req_json['columns']], data = req_json['data'])
                        property_data = pd.concat([property_data,new_df],axis=0,ignore_index=True)
                else:
                    print(request_str)
                    print(f'DSA req no good')

            else:

                if structure_list is None:
                    structure_list = ['__all__']

                item_id = slide['metadata_url'].split('/')[-2]
                # Setting LocalTileServer request string
                request_str = f'{slide["annotations_metadata_url"].replace("metadata","data")}?include_keys={",".join(keys_list).strip()}&include_anns={",".join(structure_list).strip()}'
                req_obj = requests.get(request_str)
                if req_obj.ok:
                    req_json = req_obj.json()
                    if property_data.empty:
                        property_data = pd.DataFrame(columns = req_json['columns'], data = req_json['data'])
                    else:
                        new_df = pd.DataFrame(columns = req_json['columns'], data = req_json['data'])
                        property_data = pd.concat([property_data,new_df],axis=0,ignore_index=True)
                else:
                    print(f'request_str: {request_str}')
                    print('local request no good')


        return property_data

    def load(self, component_prefix: int):
        self.component_prefix = component_prefix

        self.blueprint = DashBlueprint(
            transforms = [
                PrefixIdTransform(prefix = f'{self.component_prefix}'),
                MultiplexerTransform()
            ]
        )        
        
        self.get_callbacks()
        self.global_property_plotter_callbacks()

    def extract_property_info(self, property_data):
            
        property_info = {}
        for p in property_data:
            if any([i in str(property_data[p].dtype).lower() for i in ['object','category','string']]):
                p_data = property_data[p]
                if type(p_data)==pd.DataFrame:
                    p_data = p_data.iloc[:,0]

                property_info[p] = {
                    'unique': property_data[p].unique().tolist(),
                    'distinct': int(property_data[p].nunique())
                }
            elif any([i in str(property_data[p].dtype).lower() for i in ['int','float','bool']]):
                property_info[p] = {
                    'min': float(property_data[p].min()),
                    'max': float(property_data[p].max()),
                    'distinct': int(property_data[p].nunique())
                }
            else:
                print(f'property: {p} has dtype {property_data[p].dtype} which is not implemented!')

        return property_info

    def update_layout(self, session_data:dict, use_prefix:bool):
        
        property_keys = []
        property_names = []
        structure_col = []
        slide_col = []
        bbox_cols = []
        structure_names = []

        layout = html.Div([
            dbc.Card([
                dbc.CardBody([
                    dbc.Row([
                        html.H3(self.title)
                    ]),
                    html.Hr(),
                    dbc.Row(
                        self.description
                    ),
                    html.Hr(),
                    dbc.Row([
                        dbc.Label('Select properties below: ',html_for = {'type': 'global-property-plotter-drop','index': 0}),
                    ]),
                    dcc.Store(
                        id = {'type': 'global-property-plotter-keys-store','index': 0},
                        data = json.dumps({
                            'dropdown': property_names,
                            'slide_col': slide_col,
                            'structure_col': structure_col,
                            'bbox_cols': bbox_cols,
                        }),
                        storage_type='memory'
                    ),
                    dcc.Store(
                        id = {'type': 'global-property-plotter-property-info','index': 0},
                        data = json.dumps(property_keys),
                        storage_type = 'memory'
                    ),
                    dcc.Store(
                        id = {'type': 'global-property-plotter-fetch-error-store','index': 0},
                        data = json.dumps({}),
                        storage_type='memory'
                    ),
                    dbc.Row([
                        dcc.Loading(html.Div(
                            dcc.Dropdown(
                                options = property_names,
                                value = [],
                                id = {'type': 'global-property-plotter-drop','index': 0},
                                multi = True,
                                placeholder = 'Properties'
                            ),
                            id = {'type': 'global-property-plotter-drop-div','index': 0}
                        ))
                    ]),
                    html.Hr(),
                    dbc.Row(
                        dbc.Label('Select structures to include: ', html_for = {'type': 'global-property-plotter-structures','index': 0})
                    ),
                    dbc.Row([
                        dcc.Loading(dcc.Dropdown(
                            options = structure_names,
                            value = [],
                            id = {'type': 'global-property-plotter-structures','index': 0},
                            multi = True,
                            placeholder = 'Structures'
                        )),
                    ]),
                    html.Hr(),
                    dbc.Row([
                        dbc.Label('Select additional metadata filters: ',html_for = {'type': 'global-property-plotter-add-filter-parent','index': 0}),
                        html.Div('Click the icon below to add a filter.')
                    ]),
                    dbc.Row([
                        html.Div(
                            id = {'type': 'global-property-plotter-add-filter-parent','index': 0},
                            children = []
                        )
                    ],align = 'center'),
                    dbc.Row([
                        dbc.Col([
                            html.Div([
                                html.A(
                                    html.I(
                                        className = 'bi bi-filter-circle fa-2x',
                                        n_clicks = 0,
                                        id = {'type': 'global-property-plotter-add-filter-butt','index': 0},
                                        disable_n_clicks=True
                                    )
                                ),
                                dbc.Tooltip(
                                    target = {'type': 'global-property-plotter-add-filter-butt','index': 0},
                                    children = 'Click to add a filter.'
                                )
                            ],style = {'width': '100%'})
                        ],align='center',md='auto')
                    ],align='center',justify='center',style = {'width': '100%'}),
                    html.Hr(),
                    dbc.Row([
                        dbc.Label('Select a label to apply to points in the plot',html_for = {'type': 'global-property-plotter-label-drop','index': 0})
                    ]),
                    dbc.Row([
                        dcc.Loading(dcc.Dropdown(
                            options = property_names,
                            value = [],
                            multi = False,
                            id = {'type': 'global-property-plotter-label-drop','index': 0},
                            placeholder = 'Label'
                        ))
                    ],style = {'marginBottom':'10px'}),
                    dbc.Row([
                        dbc.Button(
                            'Generate Plot!',
                            id = {'type': 'global-property-plotter-plot-butt','index': 0},
                            n_clicks = 0,
                            className = 'd-grid col-12 mx-auto',
                            disabled = True
                        )
                    ],style = {'marginBottom': '10px'}),
                    dbc.Row([
                        dbc.Col([
                            dcc.Loading([
                                dcc.Store(
                                    id = {'type': 'global-property-plotter-selection-store','index': 0},
                                    data = json.dumps({'property_names': [], 'property_keys': [], 'structure_names': [], 'label_names': [], 'filters': [], 'data': []}),
                                    storage_type = 'memory'
                                ),
                                html.Div(
                                    id = {'type': 'global-property-plotter-plot-div','index': 0},
                                    children = []
                                )
                            ])
                        ],md = 6),
                        dbc.Col([
                            dcc.Loading(
                                html.Div(
                                    id = {'type': 'global-property-plotter-selected-div','index': 0},
                                    children = []
                                )
                            )
                        ],md=6)
                    ]),
                    html.Hr(),
                    dbc.Row([
                        html.Div(
                            id = {'type': 'global-property-plotter-plot-report-div','index': 0},
                            children = [],
                            style = {'marginTop': '5px'}
                        )
                    ])
                ])
            ])
        ],style = {'maxHeight': '100vh','overflow':'scroll'})

        if use_prefix:
            PrefixIdTransform(prefix=f'{self.component_prefix}').transform_layout(layout)

        return layout

    def get_callbacks(self):
        
        #TODO: Callbacks
        # Callback for updating type of feature selector (either dropdown or tree)
        # Callback for running statistics
        # Callback for exporting plot data

        # Updating filters
        self.blueprint.callback(
            [
                Input({'type': 'global-property-plotter-add-filter-butt','index': ALL},'n_clicks'),
                Input({'type': 'global-property-plotter-remove-property-icon','index': ALL},'n_clicks')
            ],
            [
                Output({'type': 'global-property-plotter-add-filter-parent','index': ALL},'children')
            ],
            [
                State({'type': 'global-property-plotter-property-info','index': ALL},'data')
            ]
        )(self.update_filter_properties)

        # Updating filter property selector type based on selected property
        self.blueprint.callback(
            [
                Input({'type': 'global-property-plotter-filter-property-drop','index': MATCH},'value')
            ],
            [
                Output({'type': 'global-property-plotter-selector-div','index': MATCH},'children')
            ],
            [
                State({'type': 'global-property-plotter-property-info','index': ALL},'data')
            ]
        )(self.update_property_selector)

        # Updating store containing properties, structures, labels, and filters
        self.blueprint.callback(
            [
                Input({'type': 'global-property-plotter-drop','index': ALL},'value'),
                Input({'type': 'global-property-plotter-drop','index': ALL},'checked'),
                Input({'type': 'global-property-plotter-structures','index': ALL},'value'),
                Input({'type': 'global-property-plotter-label-drop','index': ALL},'value'),
                Input({'type': 'global-property-plotter-filter-property-mod','index': ALL},'value'),
                Input({'type': 'global-property-plotter-remove-property-icon','index': ALL},'n_clicks'),
                Input({'type': 'global-property-plotter-filter-selector','index': ALL},'value')
                
            ],
            [
                Output({'type': 'global-property-plotter-selection-store','index': ALL},'data')
            ],
            [
                State({'type': 'global-property-plotter-add-filter-parent','index': ALL},'children'),
                State({'type': 'global-property-plotter-selection-store','index': ALL},'data'),
                State({'type': 'global-property-plotter-keys-store','index': ALL},'data'),
                State({'type': 'global-property-plotter-property-info','index': ALL},'data')
            ]
        )(self.update_properties_and_filters)

        # Generating plot of selected properties, structures, labels
        self.blueprint.callback(
            [
                Input({'type': 'global-property-plotter-plot-butt','index':ALL},'n_clicks')
            ],
            [
                Output({'type': 'global-property-plotter-selection-store','index': ALL},'data'),
                Output({'type': 'global-property-plotter-plot-div','index': ALL},'children'),
                Output({'type': 'global-property-plotter-plot-report-div','index': ALL},'children')
            ],
            [
                State({'type': 'global-property-plotter-selection-store','index': ALL},'data'),
                State({'type': 'global-property-plotter-data-store','index': ALL},'data'),
                State({'type': 'global-property-plotter-keys-store','index': ALL},'data'),
                State('anchor-vis-store','data')
            ],
            running = [
                (Output({'type': 'global-property-plotter-plot-butt','index': ALL},'disabled'),True,False)
            ]
        )(self.generate_plot)

        # Selecting points within the plot
        self.blueprint.callback(
            [
                Input({'type': 'global-property-plotter-plot','index': ALL},'selectedData'),
            ],
            [
                Output({'type': 'global-property-plotter-selected-div','index': ALL},'children')
            ],
            [
                State('anchor-vis-store','data')
            ]
        )(self.select_data_from_plot)

    def global_property_plotter_callbacks(self):
        
        self.blueprint.clientside_callback(
            """
            async function processData(page_url,page_path,page_search,session_data,current_keys_store,current_property_info,current_structures,current_labels) {

            if (!session_data) {
                throw window.dash_clientside.PreventUpdate;
            }
            if (!current_property_info || !current_property_info[0]) {
                throw window.dash_clientside.PreventUpdate;
            }

            const mergePropertyKeys = (allPropertyKeys) => {
                const uniqueKeys = [...new Set(allPropertyKeys.filter((prop) => !(prop.key.includes('compute'))).map((prop) => prop.key))];

                return uniqueKeys.map((key) => {
                    const props = allPropertyKeys.filter((prop) => prop.key === key);
                    const base = {
                        key,
                        title: props[0].title,
                        count: props.reduce((sum, p) => sum + p.count, 0),
                        type: props[0].type,
                    };
                    if (props.length > 1) {
                        if (props[0].type === 'string') {
                            // Check this with your code since it's string and it can be messy sometimes for different inputs. 
                            const distinctValues = [...new Set(props.flatMap((p) => p.distinct))];
                            return {
                                ...base,
                                distinct: distinctValues,
                                distinctcount: distinctValues.length,
                            };
                        } else {
                            const mins = props.map((p) => p.min);
                            const maxs = props.map((p) => p.max);
                            return {
                                ...base,
                                min: Math.min(...mins),
                                max: Math.max(...maxs),
                            };
                        }
                    }
                return base;
                });
            };

            const parsedSessionData = JSON.parse(session_data);
            const parsedPropertyInfo = JSON.parse(current_property_info[0])[0];

            // Just using ternary operators for if conditions. Change it back to original if you want. 
            const currentItems =
                parsedPropertyInfo && parsedPropertyInfo.find((x) => x.key === 'item.id')
                ? parsedPropertyInfo.find((x) => x.key === 'item.id').distinct
                : [];

            
            const sessionItems = parsedSessionData.current.map((s_data) =>
                'api_url' in s_data
                ? s_data.metadata_url.split('/').reverse()[0]
                : s_data.metadata_url.split('/').reverse()[1]
            );

            // If session items haven't changed, return
            if (JSON.stringify(sessionItems) === JSON.stringify(currentItems)) {
                return [
                    [JSON.stringify(current_keys_store)],
                    [JSON.stringify(parsedPropertyInfo)],
                    [current_labels],
                    [current_structures],
                    [current_labels],
                    [JSON.stringify({})],
                    [false],
                    [false]
                ];
            }

            const cloudSlides = parsedSessionData.current.filter(
                (item) => 'api_url' in item
            );
            const localSlides = parsedSessionData.current.filter(
                (item) => !('api_url' in item)
            );

            const localPropUrls = localSlides.map((slide_info) =>
                slide_info.annotations_metadata_url.replace('metadata', 'data/list')
            );

            const cloudPropUrls = cloudSlides.map((slide_info) =>
                'user' in parsedSessionData
                ? `${slide_info.annotations_url}/plot/list?token=${parsedSessionData.user.token}&adjacentItems=false&sources=item,annotation,annotationelement&annotations=["__all__"]`
                : `${slide_info.annotations_url}/plot/list?adjacentItems=false&sources=item,annotation,annotationelement&annotations=["__all__"]`
            );

            // Fetch cloud data (POST) concurrently 
            const fetchCloudData = async () => {
                const responses = await Promise.all(
                    cloudPropUrls.map(async (url) => {
                        const res = await fetch(url, {
                        method: 'POST',
                        headers: { 'Content-Type': 'application/json' },
                        });
                        return res.json();
                    })
                );
                return responses.flat();
            };

            // Fetch local data (GET) concurrently
            const fetchLocalData = async () => {
                const responses = await Promise.all(
                    localPropUrls.map(async (url) => {
                        const res = await fetch(url, {
                        method: 'GET',
                        headers: { 'Content-Type': 'application/json' },
                        });
                        return res.json();
                    })
                );
                return responses.flat();
            };

            // Waiting for both cloud and local requests to complete before proceeding
            // This is the main part of the code where we are fetching data from cloud and local and handling Promises
            const [cloudData, localData] = await Promise.all([
                fetchCloudData(),
                fetchLocalData(),
            ]);
            const allPropertyKeys = [...cloudData, ...localData];

            const mergedPropertyKeys = mergePropertyKeys(allPropertyKeys);

            const keysStoreData = {
                dropdown: [...new Set(mergedPropertyKeys.map((prop) => prop.title))],
                tree: { name_key: {}, full: {} },
                slide_col: 'item.name',
                structure_col: 'annotation.name',
                bbox_cols: ['bbox.x0', 'bbox.y0', 'bbox.x1', 'bbox.y1'],
            };

            let structureNames = [];
            let labelDrop = [];
            let propDrop = [];
            const annotationKeyObj = mergedPropertyKeys.find(
                (k) => k.key === 'annotation.name'
            );
            if (annotationKeyObj && annotationKeyObj.distinct) {
                structureNames = annotationKeyObj.distinct;
            }
            labelDrop = mergedPropertyKeys.map((k) => k.title);
            propDrop = mergedPropertyKeys.map((k) => k.title);

            // Return the final JSON data for Dash
            return [
                [JSON.stringify(keysStoreData)],
                [JSON.stringify(mergedPropertyKeys)],
                [propDrop],
                [structureNames],
                [labelDrop],
                [JSON.stringify({})],
                [false],
                [false]
            ];
            }
            """,
            [
                Output({'type': 'global-property-plotter-keys-store','index': ALL},'data'),
                Output({'type': 'global-property-plotter-property-info','index': ALL},'data'),
                Output({'type': 'global-property-plotter-drop','index': ALL},'options'),
                Output({'type': 'global-property-plotter-structures','index': ALL},'options'),
                Output({'type': 'global-property-plotter-label-drop','index': ALL},'options'),
                Output({'type': 'global-property-plotter-fetch-error-store','index': ALL},'data'),
                Output({'type': 'global-property-plotter-plot-butt','index': ALL},'disabled'),
                Output({'type': 'global-property-plotter-add-filter-butt','index': ALL},'disabled')
            ],
            [
                Input('anchor-page-url','href'),
                Input('anchor-page-url','pathname'),
                Input('anchor-page-url','search')
            ],
            [
                State('anchor-vis-store','data'),
                State({'type': 'global-property-plotter-keys-store','index': ALL},'data'),
                State({'type': 'global-property-plotter-property-info','index': ALL},'data'),
                State({'type': 'global-property-plotter-structures','index': ALL},'options'),
                State({'type': 'global-property-plotter-label-drop','index': ALL},'options'),
            ],
            prevent_initial_call = True,
        )

<<<<<<< HEAD
=======

>>>>>>> dd1242a6
    def update_properties_and_filters(self, property_selection, property_checked, structure_selection, label_selection, filter_prop_mod, filter_prop_remove, filter_prop_selector, property_divs,current_data, keys_info, property_info):
        """Updating the properties, structures, and filters incorporated into the main plot

        :param property_selection: Properties selected for plotting
        :type property_selection: list
        :param property_checked: Properties selected from property tree view
        :type property_checked: list
        :param structure_selection: Structures selected to be plotted
        :type structure_selection: list
        :param label_selection: Label selected for the plot
        :type label_selection: list
        :param remove_prop: Remove property filter clicked
        :type remove_prop: list
        :param prop_mod: Modifier applied to property filter changed
        :type prop_mod: list
        :param property_divs: Children of property filter parent has been updated
        :type property_divs: list
        :param current_data: Contents of the global-property-store, updated by this plugin.
        :type current_data: list
        :return: Updated global-property-store object
        :rtype: list
        """
        
        current_data = json.loads(get_pattern_matching_value(current_data))
        keys_info = json.loads(get_pattern_matching_value(keys_info))
        property_divs = get_pattern_matching_value(property_divs)
        property_info = json.loads(get_pattern_matching_value(property_info))

        processed_prop_filters = self.parse_filter_divs(property_divs)

        current_data['filters'] = processed_prop_filters
        if not get_pattern_matching_value(property_selection) is None:
            current_data['property_names'] = get_pattern_matching_value(property_selection)
        elif not get_pattern_matching_value(property_checked) is None:
            current_data['property_names'] = [keys_info['tree']['name_key'][i] for i in get_pattern_matching_value(property_checked) if i in keys_info['name_key']]
        
        current_data['property_keys'] = []
        prop_titles = [i['title'] for i in property_info]
        for p in current_data['property_names']:
            if p in prop_titles:
                current_data['property_keys'].append(property_info[prop_titles.index(p)]['key'])

        current_data['structure_names'] = get_pattern_matching_value(structure_selection)
        selected_labels = get_pattern_matching_value(label_selection)
        if selected_labels in prop_titles:
            current_data['label_names'] = selected_labels
            current_data['label_keys'] = property_info[prop_titles.index(selected_labels)]['key']
        else:
            current_data['label_names'] = None
            current_data['label_keys'] = None
        
        return [json.dumps(current_data)]

    def generate_plot(self, butt_click, data_selection, plottable_data, keys_info, session_data):
        """Generate a new plot based on selected properties

        :param butt_click: Generate Plot button clicked
        :type butt_click: list
        :param current_data: Dictionary containing current selected properties (in a list)
        :type current_data: list
        """

        if not any([i['value'] for i in ctx.triggered]):
            raise exceptions.PreventUpdate
        
        data_selection = json.loads(get_pattern_matching_value(data_selection))
        property_names = data_selection['property_names']
        property_keys = data_selection['property_keys']
        structure_names = data_selection['structure_names']
        label_names = data_selection['label_names']
        label_keys = data_selection['label_keys']
        filters = data_selection['filters']

        if len(property_names)==0:
            raise exceptions.PreventUpdate

        session_data = json.loads(session_data)
        keys_info = json.loads(get_pattern_matching_value(keys_info))

        # Checking if slide_col, structure_col, or any bbox_col's are used by properties or labels
        slide_col = keys_info['slide_col']
        structure_col = keys_info['structure_col']
        bbox_cols = keys_info['bbox_cols']
       
        if slide_col in property_keys or slide_col==label_keys:
            if slide_col in property_keys:
                slide_col = property_names[property_keys.index(slide_col)]
            elif slide_col==label_keys:
                slide_col = label_names
        
        if structure_col in property_keys or structure_col==label_keys:
            if structure_col in property_keys:
                structure_col = property_names[property_keys.index(structure_col)]
            elif structure_col==label_keys:
                structure_col = label_names

        if any([b in property_keys for b in bbox_cols]):
            overlap_one = [b for b in bbox_cols if b in property_keys][0]
            bbox_cols[bbox_cols.index(overlap_one)] = property_keys[property_keys.index(overlap_one)]
        elif any([b==label_keys for b in bbox_cols]):
            overlap_one = [b for b in bbox_cols if b==label_keys][0]
            bbox_cols[bbox_cols.index(overlap_one)] = label_keys

        plottable_df = self.get_plottable_data(session_data,property_keys,label_keys,structure_names)

        # Updating with renamed columns from labels
        plottable_df = plottable_df.rename(columns = {k:v for k,v in zip([keys_info['structure_col']],[structure_col])} | {h:q for h,q in zip([keys_info['slide_col']],[slide_col])} | {i:r for i,r in zip(keys_info['bbox_cols'],bbox_cols)})

        # Applying filters to the current data
        filtered_properties = pd.DataFrame()
        if not plottable_df.empty:
            if not structure_names is None:
                filtered_properties = plottable_df[plottable_df[structure_col].isin(structure_names)]
            else:
                filtered_properties = plottable_df.copy()

            include_list = [(False,)]*filtered_properties.shape[0]
            if len(filters)>0:
                for f in filters:
                    if f['name'] in filtered_properties:
                        if not filtered_properties[f['name']].dtype=='object':
                            structure_status = [f['range'][0]<=i and f['range'][1]>=i for i in filtered_properties[f['name']].tolist()]
                        else:
                            structure_status = [i in f['range'] for i in filtered_properties[f['name']].tolist()]

                        if f['mod']=='not':
                            structure_status = [not(i) for i in structure_status]

                        if f['mod'] in ['not','and']:
                            del_count = 0
                            for idx,i in enumerate(structure_status):
                                if not i:
                                    del include_list[idx-del_count]
                                    del_count+=1
                                else:
                                    include_list[idx-del_count]+=(True,)

                            filtered_properties = filtered_properties.loc[structure_status,:]
                        elif f['mod']=='or':
                            include_list = [i+(j,) for i,j in zip(include_list,structure_status)]

                filtered_properties = filtered_properties.loc[[any(i) for i in include_list]]
        else:
            #TODO: Grab the properties from the current visualization session or query them in some other way
            pass

        if filtered_properties.empty:
            raise exceptions.PreventUpdate
        else:
            data_selection['data'] = filtered_properties.to_dict('records')

            renamed_props = filtered_properties.rename(columns = {k:v for k,v in zip([label_keys],[label_names])} | {h:q for h,q in zip(property_keys,property_names)})
            #print(f'renamed_props columns: {renamed_props.columns.tolist()}')
            #print(f'property_names: {property_names}')
            if len(property_names)==1:
                plot_fig = self.gen_violin_plot(renamed_props, label_names, property_names[0], [slide_col]+bbox_cols)
            elif len(property_names)==2:
                plot_fig = self.gen_scatter_plot(renamed_props,property_names,label_names,[slide_col]+bbox_cols)
            elif len(property_names)>2:
                
                umap_columns = self.gen_umap_cols(renamed_props,property_names)
                filtered_properties['UMAP1'] = umap_columns['UMAP1'].tolist()
                filtered_properties['UMAP2'] = umap_columns['UMAP2'].tolist()
                renamed_props['UMAP1'] = umap_columns['UMAP1'].tolist()
                renamed_props['UMAP2'] = umap_columns['UMAP2'].tolist()

                data_selection['data'] = filtered_properties.to_dict('records')
 
                plot_fig = self.gen_scatter_plot(renamed_props,['UMAP1','UMAP2'],label_names,[slide_col]+bbox_cols)

            return_fig = dcc.Graph(
                id = {'type': f'{self.component_prefix}-global-property-plotter-plot','index': 0},
                figure = plot_fig
            )

        plot_report_tabs = self.make_property_plot_tabs(renamed_props, label_names, property_names, [slide_col,structure_col]+bbox_cols)

        return [json.dumps(data_selection)],[return_fig],[plot_report_tabs]
    
    def make_property_plot_tabs(self, data_df:pd.DataFrame, label_col: Union[str,None],property_cols: list, customdata_cols:list)->list:
        """Generate property plot description tabs

        :param data_df: Current data used to generate the plot
        :type data_df: pd.DataFrame
        :param label_col: Column of data_df used to label points in the plot.
        :type label_col: Union[str,None]
        :param property_cols: Column(s) of data_df plotted in the plot.
        :type property_cols: list
        :param customdata_cols: Column(s) used in the "customdata" field of points in the plot
        :type customdata_cols: list
        :return: List of tabs including summary statistics, clustering options, selected data options
        :rtype: list
        """

        # Property summary tab
        property_summary_children = []
        if not label_col is None:
            label_data = data_df[label_col]
            if type(label_data)==pd.DataFrame:
                label_data = label_data.iloc[:,0]

            unique_labels = [i for i in label_data.unique().tolist() if type(i)==str]

            for u_idx, u in enumerate(unique_labels):
                this_label_data = data_df[label_data.astype(str).str.match(u)].loc[:,[i for i in property_cols if i in data_df]]
                
                summary = this_label_data.describe().round(decimals=4)
                summary.reset_index(inplace=True,drop=False)

                property_summary_children.extend([
                    html.H3(f'Samples labeled: {u}'),
                    html.Hr(),
                    dash_table.DataTable(
                        id = {'type': f'{self.component_prefix}-global-property-summary-table','index': u_idx},
                        columns = [{'name': i, 'id': i, 'deletable': False, 'selectable': True} for i in summary.columns],
                        data = summary.to_dict('records'),
                        editable = False,
                        style_cell = {
                            'overflowX': 'auto'
                        },
                        tooltip_data = [
                            {
                                column: {'value': str(value),'type': 'markdown'}
                                for column,value in row.items()
                            } for row in summary.to_dict('records')
                        ],
                        tooltip_duration = None,
                        style_data_conditional = [
                            {
                                'if': {
                                    'column_id': 'index'
                                },
                                'width': '35%'
                            }
                        ]
                    ),
                    html.Hr()
                ])

        else:
            label_data = data_df.loc[:,[i for i in property_cols if i in data_df]]
            summary = label_data.describe().round(decimals=4)
            summary.reset_index(inplace=True,drop=False)

            property_summary_children.extend([
                html.H3('All Samples'),
                html.Hr(),
                dash_table.DataTable(
                    id = {'type': f'{self.component_prefix}-global-property-summary-table','index': 0},
                    columns = [{'name': i, 'id': i, 'deletable': False, 'selectable': True} for i in summary.columns],
                    data = summary.to_dict('records'),
                    editable = False,
                    style_cell = {
                        'overflowX': 'auto'
                    },
                    tooltip_data = [
                        {
                            column: {'value': str(value),'type': 'markdown'}
                            for column,value in row.items()
                        } for row in summary.to_dict('records')
                    ],
                    tooltip_duration = None,
                    style_data_conditional = [
                        {
                            'if': {
                                'column_id': 'index'
                            },
                            'width': '35%'
                        }
                    ]
                ),
                html.Hr()
            ])

        property_summary_tab = dbc.Tab(
            id = {'type': f'{self.component_prefix}-global-property-summary-tab','index': 0},
            children = property_summary_children,
            tab_id = 'property-summary',
            label = 'Property Summary'
        )

        # Property statistics
        label_stats_children = []
        if data_df.shape[0]>1:
            if not label_col is None:
                label_data = data_df[label_col]
                if type(label_data)==pd.DataFrame:
                    label_data = label_data.iloc[:,0]

                unique_labels = label_data.unique().tolist()

                if len(unique_labels)>1:
                    
                    multiple_members_check = any([i>1 for i in list(label_data.value_counts().to_dict().values())])

                    if multiple_members_check:
                        
                        data_df = data_df.T.drop_duplicates().T.dropna(axis=0,how='any')
                        p_value, results = get_label_statistics(
                            data_df = data_df.loc[:,[i for i in data_df if not i in customdata_cols or i==label_col]],
                            label_col=label_col
                        )

                        if not p_value is None:
                            if len(property_cols)==1:
                                if len(unique_labels)==2:
                                    if p_value<0.05:
                                        significance = dbc.Alert('Statistically significant (p<0.05)',color='success')
                                    else:
                                        significance = dbc.Alert('Not statistically significant (p>=0.05)',color='warning')
                                    
                                    label_stats_children.extend([
                                        significance,
                                        html.Hr(),
                                        html.Div([
                                            html.A('Statistical Test: t-Test',href='https://docs.scipy.org/doc/scipy/reference/generated/scipy.stats.ttest_ind.html',target='_blank'),
                                            html.P('Tests null hypothesis that two independent samples have identical mean values. Assumes equal variance within groups.')
                                        ]),
                                        html.Div(
                                            dash_table.DataTable(
                                                id = {'type': f'{self.component_prefix}-global-property-stats-table','index': 0},
                                                columns = [
                                                    {'name': i, 'id': i}
                                                    for i in results.columns
                                                ],
                                                data = results.to_dict('records'),
                                                style_cell = {
                                                    'overflow': 'hidden',
                                                    'textOverflow': 'ellipsis',
                                                    'maxWidth': 0
                                                },
                                                tooltip_data = [
                                                    {
                                                        column: {'value': str(value), 'type': 'markdown'}
                                                        for column, value in row.items()
                                                    } for row in results.to_dict('records')
                                                ],
                                                tooltip_duration = None
                                            ) if type(results)==pd.DataFrame else []
                                        )
                                    ])
                            
                                elif len(unique_labels)>2:

                                    if p_value<0.05:
                                        significance = dbc.Alert('Statistically significant! (p<0.05)',color='success')
                                    else:
                                        significance = dbc.Alert('Not statistically significant (p>=0.05)',color='warning')
                                    
                                    label_stats_children.extend([
                                        significance,
                                        html.Hr(),
                                        html.Div([
                                            html.A('Statistical Test: One-Way ANOVA',href='https://docs.scipy.org/doc/scipy/reference/generated/scipy.stats.f_oneway.html',target='_blank'),
                                            html.P('Tests null hypothesis that two or more groups have the same population mean. Assumes independent samples from normal, homoscedastic (equal standard deviation) populations')
                                        ]),
                                        html.Div(
                                            dash_table.DataTable(
                                                id = {'type': f'{self.component_prefix}-global-property-stats-table','index':0},
                                                columns = [
                                                    {'name': i, 'id': i}
                                                    for i in results['anova'].columns
                                                ],
                                                data = results['anova'].to_dict('records'),
                                                style_cell = {
                                                    'overflow': 'hidden',
                                                    'textOverflow': 'ellipsis',
                                                    'maxWidth': 0
                                                },
                                                tooltip_data = [
                                                    {
                                                        column: {'value': str(value),'type': 'markdown'}
                                                        for column, value in row.items()
                                                    } for row in results['anova'].to_dict('records')
                                                ],
                                                tooltip_duration = None
                                            )
                                        ),
                                        html.Hr(),
                                        html.Div([
                                            html.A("Statistical Test: Tukey's HSD",href='https://docs.scipy.org/doc/scipy/reference/generated/scipy.stats.tukey_hsd.html',target='_blank'),
                                            html.P('Post hoc test for pairwise comparison of means from different groups. Assumes independent samples from normal, equal (finite) variance populations')
                                        ]),
                                        html.Div(
                                            dash_table.DataTable(
                                                id = {'type': f'{self.component_prefix}-global-property-stats-tukey','index': 0},
                                                columns = [
                                                    {'name': i,'id': i}
                                                    for i in results['tukey'].columns
                                                ],
                                                data = results['tukey'].to_dict('records'),
                                                style_cell = {
                                                    'overflow': 'hidden',
                                                    'textOverflow': 'ellipsis',
                                                    'maxWidth': 0
                                                },
                                                tooltip_data = [
                                                    {
                                                        column: {'value': str(value), 'type': 'markdown'}
                                                        for column, value in row.items()
                                                    } for row in results['tukey'].to_dict('records')
                                                ],
                                                tooltip_duration = None,
                                                style_data_conditional = [
                                                    {
                                                        'if': {
                                                            'column_id': 'Comparison'
                                                        },
                                                        'width': '35%'
                                                    },
                                                    {
                                                        'if': {
                                                            'filter_query': '{p-value} <0.05',
                                                            'column_id': 'p-value'
                                                        },
                                                        'backgroundColor': 'green',
                                                        'color': 'white'
                                                    },
                                                    {
                                                        'if': {
                                                            'filter_query': '{p-value} >=0.05',
                                                            'column_id': 'p-value'
                                                        },
                                                        'backgroundColor': 'tomato',
                                                        'color': 'white'
                                                    }
                                                ]
                                            )
                                        )
                                    ])

                                else:

                                    label_stats_children.append(
                                        dbc.Alert('Only one unique label present!',color = 'warning')
                                    )

                            elif len(property_cols)==2:
                                if any([i<0.05 for i in p_value]):
                                    significance = dbc.Alert('Statistical significance found!',color='success')
                                else:
                                    significance = dbc.Alert('No statistical significance',color='warning')
                                
                                label_stats_children.extend([
                                    significance,
                                    html.Hr(),
                                    html.Div([
                                        html.A('Statistical Test: Pearson Correlation Coefficient (r)',href='https://docs.scipy.org/doc/scipy/reference/generated/scipy.stats.mstats.pearsonr.html',target='_blank'),
                                        html.P('Measures the linear relationship between two datasets. Assumes normally distributed data.')
                                    ]),
                                    html.Div(
                                        dash_table.DataTable(
                                            id=f'{self.component_prefix}-global-pearson-table',
                                            columns = [{'name':i,'id':i} for i in results.columns],
                                            data = results.to_dict('records'),
                                            style_cell = {
                                                'overflow':'hidden',
                                                'textOverflow':'ellipsis',
                                                'maxWidth':0
                                            },
                                            tooltip_data = [
                                                {
                                                    column: {'value':str(value),'type':'markdown'}
                                                    for column,value in row.items()
                                                } for row in results.to_dict('records')
                                            ],
                                            tooltip_duration = None,
                                            style_data_conditional = [
                                                {
                                                    'if': {
                                                        'filter_query': '{p-value} <0.05',
                                                        'column_id':'p-value',
                                                    },
                                                    'backgroundColor':'green',
                                                    'color':'white'
                                                },
                                                {
                                                    'if':{
                                                        'filter_query': '{p-value} >= 0.05',
                                                        'column_id':'p-value'
                                                    },
                                                    'backgroundColor':'tomato',
                                                    'color':'white'
                                                }
                                            ]
                                        )
                                    )
                                ])

                            elif len(property_cols)>2:
                                
                                overall_silhouette = results['overall_silhouette']
                                if overall_silhouette>=-1 and overall_silhouette<=-0.5:
                                    silhouette_alert = dbc.Alert(f'Overall Silhouette Score: {overall_silhouette}',color='danger')
                                elif overall_silhouette>-0.5 and overall_silhouette<=0.5:
                                    silhouette_alert = dbc.Alert(f'Overall Silhouette Score: {overall_silhouette}',color = 'primary')
                                elif overall_silhouette>0.5 and overall_silhouette<=1:
                                    silhouette_alert = dbc.Alert(f'Overall Silhouette Score: {overall_silhouette}',color = 'success')
                                else:
                                    silhouette_alert = dbc.Alert(f'Weird value: {overall_silhouette}')

                                label_stats_children.extend([
                                    silhouette_alert,
                                    html.Div([
                                        html.A('Clustering Metric: Silhouette Coefficient',href='https://scikit-learn.org/stable/modules/generated/sklearn.metrics.silhouette_score.html#sklearn.metrics.silhouette_score',target='_blank'),
                                        html.P('Quantifies density of distribution for each sample. Values closer to 1 indicate high class clustering. Values closer to 0 indicate mixed clustering between classes. Values closer to -1 indicate highly dispersed distribution for a class.')
                                    ]),
                                    html.Div(
                                        dash_table.DataTable(
                                            id=f'{self.component_prefix}-global-silhouette-table',
                                            columns = [{'name':i,'id':i} for i in results['samples_silhouette'].columns],
                                            data = results['samples_silhouette'].to_dict('records'),
                                            style_cell = {
                                                'overflow':'hidden',
                                                'textOverflow':'ellipsis',
                                                'maxWidth':0
                                            },
                                            tooltip_data = [
                                                {
                                                    column: {'value':str(value),'type':'markdown'}
                                                    for column,value in row.items()
                                                } for row in results['samples_silhouette'].to_dict('records')
                                            ],
                                            tooltip_duration = None,
                                            style_data_conditional = [
                                                {
                                                    'if': {
                                                        'filter_query': '{Silhouette Score}>0',
                                                        'column_id':'Silhouette Score',
                                                    },
                                                    'backgroundColor':'green',
                                                    'color':'white'
                                                },
                                                {
                                                    'if':{
                                                        'filter_query': '{Silhouette Score}<0',
                                                        'column_id':'Silhouette Score'
                                                    },
                                                    'backgroundColor':'tomato',
                                                    'color':'white'
                                                }
                                            ]
                                        )
                                    )
                                ])
                        
                        else:
                            label_stats_children.append(
                                dbc.Alert(f'Property is "nan" or otherwise missing in one or more labels',color = 'warning')
                            )

                    else:
                        label_stats_children.append(
                            dbc.Alert(f'Only one of each label type present!',color='warning')
                        )
                else:
                    label_stats_children.append(
                        dbc.Alert(f'Only one label present! ({unique_labels[0]})',color='warning')
                    )
            else:
                label_stats_children.append(
                    dbc.Alert('No labels assigned to the plot!',color='warning')
                )
        else:
            label_stats_children.append(
                dbc.Alert('Only one sample present!',color='warning')
            )

        label_stats_tab = dbc.Tab(
            id = {'type': f'{self.component_prefix}-global-property-stats-tab','index': 0},
            children = label_stats_children,
            tab_id = 'property-stats',
            label = 'Property Statistics'
        )

        selected_data_tab = dbc.Tab(
            id = {'type': f'{self.component_prefix}-global-property-selected-data-tab','index': 0},
            children = html.Div(
                id = {'type': f'{self.component_prefix}-global-property-graph-selected-div','index': 0},
                children = ['Select data points in the plot to get started!']
            ),
            tab_id = 'property-selected-data',
            label = 'Selected Data'
        )

        property_plot_tabs = dbc.Tabs(
            id = {'type': f'{self.component_prefix}-global-property-plot-tabs','index': 0},
            children = [
                property_summary_tab,
                label_stats_tab,
                #selected_data_tab
            ],
            active_tab = 'property-summary'
        )

        return property_plot_tabs

    def gen_violin_plot(self, data_df:pd.DataFrame, label_col: Union[str,None], property_column: str, customdata_columns:list):
        """Generating a violin plot using provided data, property columns, and customdata


        :param data_df: Extracted data from current GeoJSON features
        :type data_df: pd.DataFrame
        :param label_col: Name of column to use for label
        :type label_col: Union[str,None]
        :param property_column: Name of column to use for property (y-axis) value
        :type property_column: str
        :param customdata_columns: Names of columns to use for customdata (accessible from clickData and selectedData)
        :type customdata_columns: list
        :return: Figure containing violin plot data
        :rtype: go.Figure
        """

        label_x = None
        if label_col is not None:
            label_x = data_df[label_col]
            if type(label_x)==pd.DataFrame:
                label_x = label_x.iloc[:,0]


        figure = go.Figure(
            data = go.Violin(
                x = label_x,
                y = data_df[property_column],
                customdata = data_df[customdata_columns] if not customdata_columns is None else None,
                points = 'all',
                pointpos=0,
                spanmode='hard'
            )
        )
        
        figure.update_layout(
            legend = dict(
                orientation='h',
                y = 0,
                yanchor='top',
                xanchor='left'
            ),
            title = '<br>'.join(
                textwrap.wrap(
                    f'{property_column}',
                    width=80
                )
            ),
            yaxis_title = dict(
                text = '<br>'.join(
                    textwrap.wrap(
                        f'{property_column}',
                        width=80
                    )
                ),
                font = dict(size = 10)
            ),
            xaxis_title = dict(
                text = '<br>'.join(
                    textwrap.wrap(
                        label_col,
                        width=80
                    )
                ) if not label_col is None else 'Group',
                font = dict(size = 10)
            ),
            margin = {'r':0,'b':25}
        )

        return figure

    def gen_scatter_plot(self, data_df:pd.DataFrame, plot_cols:list, label_col:Union[str,None], customdata_cols:list):
        """Generating a 2D scatter plot using provided data


        :param data_df: Extracted data from current GeoJSON features
        :type data_df: pd.DataFrame
        :param plot_cols: Names of columns containing properties for the scatter plot
        :type plot_cols: list
        :param label_cols: Name of column to use to label markers.
        :type label_cols: Union[str,None]
        :param customdata_cols: Names of columns to use for customdata on plot
        :type customdata_cols: list
        :return: Scatter plot figure
        :rtype: go.Figure
        """

        data_df = data_df.T.drop_duplicates().T

        title_width = 30

        if not label_col is None:
            figure = go.Figure(
                data = px.scatter(
                    data_frame=data_df,
                    x = plot_cols[0],
                    y = plot_cols[1],
                    color = label_col,
                    custom_data = customdata_cols,
                    title = '<br>'.join(
                        textwrap.wrap(
                            f'Scatter plot of {plot_cols[0]} and {plot_cols[1]} labeled by {label_col}',
                            width = title_width
                            )
                        )
                )
            )

            label_data = data_df[label_col]
            if type(label_data)==pd.DataFrame:
                label_data = label_data.iloc[:,0]

            if not label_data.dtype == np.number:
                figure.update_layout(
                    legend = dict(
                        orientation='h',
                        y = 0,
                        yanchor='top',
                        xanchor='left'
                    ),
                    margin = {'r':0,'b':25}
                )
            else:

                custom_data_idx = [i for i in range(data_df.shape[1]) if data_df.columns.tolist()[i] in customdata_cols]
                figure = go.Figure(
                    go.Scatter(
                        x = data_df[plot_cols[0]].values,
                        y = data_df[plot_cols[1]].values,
                        customdata = data_df.iloc[:,custom_data_idx].to_dict('records'),
                        mode = 'markers',
                        marker = {
                            'color': label_data.values,
                            'colorbar':{
                                'title': label_col
                            },
                            'colorscale':'jet'
                        },
                        text = label_data.values,
                        hovertemplate = "label: %{text}"

                    )
                )

        else:

            figure = go.Figure(
                data = px.scatter(
                    data_frame=data_df,
                    x = plot_cols[0],
                    y = plot_cols[1],
                    color = None,
                    custom_data = customdata_cols,
                    title = '<br>'.join(
                        textwrap.wrap(
                            f'Scatter plot of {plot_cols[0]} and {plot_cols[1]}',
                            width = title_width
                            )
                        )
                )
            )

        return figure

    def gen_umap_cols(self, data_df:pd.DataFrame, property_columns: list)->pd.DataFrame:
        """Scale and run UMAP for dimensionality reduction


        :param data_df: Extracted data from current GeoJSON features
        :type data_df: pd.DataFrame
        :param property_columns: Names of columns containing properties for UMAP plot
        :type property_columns: list
        :return: Dataframe containing colunns named UMAP1 and UMAP2
        :rtype: pd.DataFrame
        """
        quant_data = data_df.loc[:,[i for i in property_columns if i in data_df.columns]].fillna(0)
        for p in property_columns:
            quant_data[p] = pd.to_numeric(quant_data[p],errors='coerce')
        quant_data = quant_data.values
        feature_data_means = np.nanmean(quant_data,axis=0)
        feature_data_stds = np.nanstd(quant_data,axis=0)

        scaled_data = (quant_data-feature_data_means)/feature_data_stds
        scaled_data[np.isnan(scaled_data)] = 0.0
        scaled_data[~np.isfinite(scaled_data)] = 0.0
        umap_reducer = UMAP()
        embeddings = umap_reducer.fit_transform(scaled_data)
        umap_df = pd.DataFrame(data = embeddings, columns = ['UMAP1','UMAP2']).fillna(0)

        umap_df.columns = ['UMAP1','UMAP2']
        umap_df.reset_index(drop=True, inplace=True)

        return umap_df

    def parse_filter_divs(self, add_property_parent: list)->list:
        """Processing parent div object and extracting name and range for each property filter.

        :param add_property_parent: Parent div containing property filters
        :type add_property_parent: list
        :return: List of property filters (dicts with keys: name and range)
        :rtype: list
        """
        processed_filters = []
        if not add_property_parent is None:
            for div in add_property_parent:
                div_children = div['props']['children']
                filter_mod = div_children[0]['props']['children'][0]['props']['children'][0]['props']['value']
                filter_name = div_children[0]['props']['children'][1]['props']['children'][0]['props']['value']
                if 'props' in div_children[1]['props']['children']:
                    if 'value' in div_children[1]['props']['children']['props']:
                        filter_value = div_children[1]['props']['children']['props']['value']
                    else:
                        filter_value = div_children[1]['props']['children']['props']['children']['props']['value']
                    
                    if not any([i is None for i in [filter_mod,filter_name,filter_value]]):
                        processed_filters.append({
                            'mod': filter_mod,
                            'name': filter_name,
                            'range': filter_value
                        })

        return processed_filters

    def update_property_selector(self, property_value:str, property_info:list):
        """Updating property filter range selector

        :param property_value: Name of property to generate selector for
        :type property_value: str
        :param property_info: Dictionary containing range/unique values for each property
        :type property_info: list
        :return: Either a multi-dropdown for categorical properties or a RangeSlider for quantitative values
        :rtype: tuple
        """

        if not any([i['value'] for i in ctx.triggered]):
            raise exceptions.PreventUpdate
        
        property_info = json.loads(get_pattern_matching_value(property_info))
        property_values = property_info[property_value]

        if 'min' in property_values:
            # Used for numeric type filters
            values_selector = html.Div(
                dcc.RangeSlider(
                    id = {'type':f'{self.component_prefix}-global-property-plotter-filter-selector','index': ctx.triggered_id['index']},
                    min = property_values['min'] - 0.01,
                    max = property_values['max'] + 0.01,
                    value = [property_values['min'], property_values['max']],
                    step = 0.01,
                    marks = None,
                    tooltip = {
                        'placement': 'bottom',
                        'always_visible': True
                    },
                    allowCross=True,
                    disabled = False
                ),
                style = {'display': 'inline-block','margin':'auto','width': '100%'}
            )

        elif 'unique' in property_values:
            values_selector = html.Div(
                dcc.Dropdown(
                    id = {'type': f'{self.component_prefix}-global-property-plotter-filter-selector','index': ctx.triggered_id['index']},
                    options = property_values['unique'],
                    value = property_values['unique'],
                    multi = True
                )
            )

        return values_selector 

    def update_filter_properties(self, add_click:list, remove_click:list, property_info:list):
        """Adding/removing property filter dropdown

        :param add_click: Add property filter clicked
        :type add_click: list
        :param remove_click: Remove property filter clicked
        :type remove_click: list
        :return: Property filter dropdown and parent div of range selector
        :rtype: tuple
        """

        if not any([i['value'] for i in ctx.triggered]):
            raise exceptions.PreventUpdate
        
        properties_div = Patch()
        add_click = get_pattern_matching_value(add_click)
        property_info = json.loads(get_pattern_matching_value(property_info))

        if 'global-property-plotter-add-filter-butt' in ctx.triggered_id['type']:

            def new_property_div():
                return html.Div([
                    dbc.Row([
                        dbc.Col([
                            dcc.Dropdown(
                                options = [
                                    {'label': html.Span('AND',style={'color':'rgb(0,0,255)'}),'value': 'and'},
                                    {'label': html.Span('OR',style={'color': 'rgb(0,255,0)'}),'value': 'or'},
                                    {'label': html.Span('NOT',style={'color':'rgb(255,0,0)'}),'value': 'not'}
                                ],
                                value = 'and',
                                placeholder='Modifier',
                                id = {'type': f'{self.component_prefix}-global-property-plotter-filter-property-mod','index': add_click}
                            )
                        ],md=2),
                        dbc.Col([
                            dcc.Dropdown(
                                options = list(property_info.keys()),
                                value = [],
                                multi = False,
                                placeholder = 'Select property',
                                id = {'type': f'{self.component_prefix}-global-property-plotter-filter-property-drop','index':add_click}
                            )
                        ],md=8),
                        dbc.Col([
                            html.A(
                                html.I(
                                    id = {'type': f'{self.component_prefix}-global-property-plotter-remove-property-icon','index': add_click},
                                    n_clicks = 0,
                                    className = 'bi bi-x-circle-fill fa-2x',
                                    style = {'color': 'rgb(255,0,0)'}
                                )
                            )
                        ], md = 2)
                    ]),
                    html.Div(
                        id = {'type': f'{self.component_prefix}-global-property-plotter-selector-div','index': add_click},
                        children = []
                    )
                ])

            properties_div.append(new_property_div())

        elif 'global-property-plotter-remove-property-icon' in ctx.triggered_id['type']:

            values_to_remove = []
            for i, val in enumerate(remove_click):
                if val:
                    values_to_remove.insert(0,i)

            for v in values_to_remove:
                del properties_div[v]

        
        return [properties_div]
    
    def select_data_from_plot(self, selected_data, session_data):
        """Select point(s) from the plot and extract the image from that/those point(s)

        :param selected_data: Multiple points selected using either a box or lasso select
        :type selected_data: list
        :param session_data: Data for each slide in the current session
        :type session_data: list
        """

        if not any([i['value'] for i in ctx.triggered]):
            raise exceptions.PreventUpdate

        session_data = json.loads(session_data)
        selected_data = get_pattern_matching_value(selected_data)

        session_names = [i['name'] for i in session_data['current']]
        selected_image_list = []
        selected_image = go.Figure()
        for s_idx,s in enumerate(selected_data['points']):
            if type(s['customdata'])==list:
                s_slide = s['customdata'][0]
                s_bbox = s['customdata'][1:]
            elif type(s['customdata'])==dict:
                s_custom = list(s['customdata'].values())
                s_slide = s_custom[0]
                s_bbox = s_custom[1:]

            if s_slide in session_names:
                image_region = Image.open(
                    BytesIO(
                        requests.get(
                            session_data['current'][session_names.index(s_slide)]['regions_url']+f'?top={s_bbox[1]}&left={s_bbox[0]}&bottom={s_bbox[3]}&right={s_bbox[2]}'
                        ).content
                    )
                )

                selected_image_list.append(image_region)

        if len(selected_image_list)==1:
            selected_image = px.imshow(
                selected_image_list[0]
            )

            selected_image.update_layout(margin = {'t':0,'b':0,'l':0,'r':0})

        elif len(selected_image_list)>1:
            image_dims = [np.array(i).shape for i in selected_image_list]
            max_height = max([i[0] for i in image_dims])
            max_width = max([i[1] for i in image_dims])

            modded_images = []
            for img in selected_image_list:
                img_width, img_height = img.size
                delta_width = max_width - img_width
                delta_height = max_height - img_height

                pad_width = delta_width // 2
                pad_height = delta_height // 2

                mod_img = np.array(
                    ImageOps.expand(
                        img,
                        border = (
                            pad_width,
                            pad_height,
                            delta_width - pad_width,
                            delta_height - pad_height
                        ),
                        fill=0
                    )
                )
                modded_images.append(mod_img)

            selected_image = px.imshow(
                np.stack(
                    modded_images,
                    axis=0
                ),
                animation_frame=0,
                binary_string=True
            )
            selected_image.update_layout(margin = {'t':0,'b':0,'l':0,'r':0})


        else:
            selected_image = go.Figure()
            print(f'No images found')
            print(f'selected:{selected_data}')

        return [dcc.Graph(figure = selected_image)]
















































<|MERGE_RESOLUTION|>--- conflicted
+++ resolved
@@ -2030,13 +2030,14 @@
             #TODO: Check if slide is in cache
 
             # Determine whether this is a DSA slide or local
-            if 'api_url' in slide:
+            if 'url' in slide:
                 item_id = slide['metadata_url'].split('/')[-1]
                 # Setting request string
-                if 'user' in session_data:
-                    request_str = f'{slide["api_url"]}/annotation/item/{item_id}/plot/list?token={session_data["user"]["token"]}'
+                external_token = session_data.get('user').get('external',{}).get('token')
+                if not external_token is None:
+                    request_str = f'{slide["url"]}/annotation/item/{item_id}/plot/list?token={external_token}'
                 else:
-                    request_str = f'{slide["api_url"]}/annotation/item/{item_id}/plot/list'
+                    request_str = f'{slide["url"]}/annotation/item/{item_id}/plot/list'
 
                 sep_str = '&' if '?' in request_str else '?'
                 request_str+=f'{sep_str}adjacentItems=false&sources=item,annotation,annotationelement&annotations=["__all__"]'
@@ -2118,16 +2119,17 @@
                 pass
 
             # Determine whether this is a DSA slide or local
-            if 'api_url' in slide:
+            if 'url' in slide:
                 item_id = slide['metadata_url'].split('/')[-1]
                 if not structure_list is None and not structure_list==[]:
-                    if not 'user' in session_data:
+                    external_token = session_data.get('user').get('external',{}).get('token')
+                    if external_token is None:
                         ann_meta = requests.get(
                             slide['annotations_metadata_url']
                         ).json()
                     else:
                         ann_meta = requests.get(
-                            slide['annotations_metadata_url']+f'?token={session_data["user"]["token"]}'
+                            slide['annotations_metadata_url']+f'?token={external_token}'
                         ).json()
 
                     structure_names = [a['annotation']['name'] for a in ann_meta]
@@ -2142,10 +2144,10 @@
                     structure_ids = ["__all__"]
                 
                 # Setting request string
-                if 'user' in session_data:
-                    request_str = f'{slide["api_url"]}/annotation/item/{item_id}/plot/data?token={session_data["user"]["token"]}'
+                if not external_token is None:
+                    request_str = f'{slide["url"]}/annotation/item/{item_id}/plot/data?token={external_token}'
                 else:
-                    request_str = f'{slide["api_url"]}/annotation/item/{item_id}/plot/data'
+                    request_str = f'{slide["url"]}/annotation/item/{item_id}/plot/data'
 
                 sep_str = '&' if '?' in request_str else '?'
                 request_str+=f'{sep_str}keys={",".join(keys_list)}&sources=annotationelement,item,annotation&annotations={json.dumps(structure_ids).strip()}'
@@ -2561,7 +2563,7 @@
 
             const cloudPropUrls = cloudSlides.map((slide_info) =>
                 'user' in parsedSessionData
-                ? `${slide_info.annotations_url}/plot/list?token=${parsedSessionData.user.token}&adjacentItems=false&sources=item,annotation,annotationelement&annotations=["__all__"]`
+                ? `${slide_info.annotations_url}/plot/list?token=${parsedSessionData.user.external.token}&adjacentItems=false&sources=item,annotation,annotationelement&annotations=["__all__"]`
                 : `${slide_info.annotations_url}/plot/list?adjacentItems=false&sources=item,annotation,annotationelement&annotations=["__all__"]`
             );
 
@@ -2661,10 +2663,40 @@
             prevent_initial_call = True,
         )
 
-<<<<<<< HEAD
-=======
-
->>>>>>> dd1242a6
+    def update_drop_type(self, switch_switched, keys_info):
+        """Update the property selection mode (either dropdown menu or tree view)
+
+        :param switch_switched: Switch selected
+        :type switch_switched: list
+        :return: New property selector component
+        :rtype: list
+        """
+
+        switch_switched = get_pattern_matching_value(switch_switched)
+        keys_info = json.loads(get_pattern_matching_value(keys_info))
+
+        if switch_switched:
+            # This is using the Tree View
+            property_drop = dta.TreeView(
+                id = {'type': f'{self.component_prefix}-global-property-plotter-drop','index': 0},
+                multiple = True,
+                checkable = True,
+                checked = [],
+                selected = [],
+                expanded = [],
+                data = keys_info['tree']['full']
+            )
+        else:
+            property_drop = dcc.Dropdown(
+                options = [] if keys_info['dropdown'] is None else keys_info['dropdown'],
+                value = [],
+                id = {'type': f'{self.component_prefix}-global-property-plotter-drop','index': 0},
+                multi = True,
+                placeholder = 'Properties'
+            )
+
+        return [property_drop]
+
     def update_properties_and_filters(self, property_selection, property_checked, structure_selection, label_selection, filter_prop_mod, filter_prop_remove, filter_prop_selector, property_divs,current_data, keys_info, property_info):
         """Updating the properties, structures, and filters incorporated into the main plot
 
