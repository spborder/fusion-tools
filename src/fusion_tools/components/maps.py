--- conflicted
+++ resolved
@@ -918,6 +918,7 @@
                                 })
                                 .then((response) => response.json())
                                 .then((json_data) => json_data.flat())
+                                .then((json_data) => json_data.flat())
                                 .then((json_data) => annotations_list.push(process_json(json_data,idx,ann_meta)))
                             );
                             const promise_await = await Promise.all(promises);
@@ -1003,10 +1004,6 @@
             metadata_url = new_slide['metadata_url']+f'?token={vis_data["current_user"]["token"]}'
             annotations_metadata_url = new_slide['annotations_metadata_url']
 
-<<<<<<< HEAD
-=======
-        #TODO: Requests require SSL verification when running through a proxy
->>>>>>> efa4fadb
         new_image_metadata = requests.get(image_metadata_url).json()
         new_metadata = requests.get(metadata_url).json()
         annotations_metadata = requests.get(annotations_metadata_url).json()
