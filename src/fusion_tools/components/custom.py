"""

Components which integrate custom functionality within a set structure

"""

import os
import sys
import json
import geojson
import geopandas as gpd
import numpy as np
import pandas as pd
import textwrap
import re
import uuid
import threading
import zipfile
from shutil import rmtree
from copy import deepcopy

from typing_extensions import Union
from shapely.geometry import box, shape
import plotly.express as px
import plotly.graph_objects as go
from umap import UMAP

from PIL import Image, ImageOps

from io import BytesIO
import requests

# Dash imports
import dash
dash._dash_renderer._set_react_version('18.2.0')
import dash_leaflet as dl
import dash_leaflet.express as dlx
from dash import dcc, callback, ctx, ALL, MATCH, exceptions, Patch, no_update, dash_table
from dash.dash_table.Format import Format, Scheme
import dash_bootstrap_components as dbc
import dash_mantine_components as dmc
from dash_extensions.enrich import DashBlueprint, html, Input, Output, State, PrefixIdTransform, MultiplexerTransform, BlockingCallbackTransform
from dash_extensions.javascript import Namespace, arrow_function

# fusion-tools imports
from fusion_tools.visualization.vis_utils import get_pattern_matching_value
from fusion_tools.utils.shapes import (
    find_intersecting, 
    extract_geojson_properties, 
    process_filters_queries,
    detect_histomics,
    histomics_to_geojson,
    export_annotations
)
from fusion_tools.utils.images import get_feature_image, write_ome_tiff, format_intersecting_masks
from fusion_tools.utils.stats import get_label_statistics, run_wilcox_rank_sum
from fusion_tools.components.base import Tool, MultiTool

import time


class FUSIONFunction:
    """Specification for a function supplied to FUSION for creation of a custom component
    """
    def __init__(self,
                title: str,
                description: str = '',
                urls: Union[str,list,None] = None,
                function =  None,
                function_type: str = 'structure',
                input_spec: Union[list,dict] = [],
                output_spec: Union[list,dict] = [],
                output_callbacks: Union[list,None] = None):
        """Constructor method

        :param title: Title to be used for this function in the layout
        :type title: str
        :param description: Description for this function to be incorporated into the layout, defaults to ''
        :type description: str, optional
        :param urls: Any associated URLs associated with this function that you would like displayed, defaults to None
        :type urls: Union[str,list,None], optional
        :param function: A lambda function or other callable which takes inputs specified in input_spec and outputs items in output_spec, defaults to None
        :type function: None, optional
        :param function_type: The "type" of function supplied. This defines what the function is meant to operate on. Choose one of "structure", "layer", "ROI", or "item"., defaults to 'structure'
        :type function_type: str, optional
        :param input_spec: List or dictionary specifying input parameter name, description, type (numeric, image, mask, annotation, string, boolean, options, region). Numeric types may have min and max kwargs. Options types have an "options" kwarg for list of options. defaults to []
        :type input_spec: Union[list,dict], optional
        :param output_spec: List or dictionary specifying outputs of the function and how they should be rendered. Includes name, description, and type (image, annotation, numeric, string, and function). Function outputs should include a function kwarg specifying a lambda/callable that takes the output and an integer index as input, defaults to []
        :type output_spec: Union[list,dict], optional
        :param output_callbacks: List of any callbacks to be used with generated components as a part of "function" output types. Include inputs, outputs, and function kwargs specifying the callback inputs, outputs, and what the callback function should be., defaults to None
        :type output_callbacks: Union[list,None], optional
        """

        
        self.title = title
        self.description = description
        self.urls = urls
        self.function = function
        self.function_type = function_type
        self.input_spec = input_spec
        self.output_spec = output_spec
        self.output_callbacks = output_callbacks

        # structure = function is run on an individual structure
        # ROI = function is run on a broad region of the image/annotations in that ROI
        assert function_type in ['structure', 'ROI', 'layer', 'item']

        if type(self.input_spec)==list:
            for i in self.input_spec:
                assert type(i)==dict
                # Description not required
                assert all([j in list(i.keys()) for j in ['name','type']])
                assert i.get('type') in ['numeric','image','annotation','mask','string','boolean','options','region']
        elif type(self.input_spec)==dict:
            assert all([j in self.input_spec.keys() for j in ['name','type']])
            assert self.input_spec.get('type') in ['numeric','image','annotation','mask','string','boolean','options','region']

        if type(self.output_spec)==list:
            for i in self.output_spec:
                assert type(i)==dict
                assert 'type' in i.keys()
        elif type(self.output_spec)==dict:
            assert 'type' in self.output_spec.keys()

        if not self.output_callbacks is None:
            if type(self.output_callbacks)==list:
                for o in self.output_callbacks:
                    assert all([j in o.keys() for j in ['inputs','outputs','function']])

            elif type(self.output_callbacks)==dict:
                assert all([j in self.output_callbacks.keys() for j in ['inputs','outputs','function']])


class CustomFunction(Tool):
<<<<<<< HEAD
    """
    Component which can be used for deploying/sharing custom Python functions executed on annotations/images
    """
    title = 'Custom Function'
    description = ''

=======
    """CustomFunction component used for running customized Python functions on structures, regions, or whole items within FUSION
    """
>>>>>>> efa4fadb
    def __init__(self,
                 title = 'Custom Function',
                 description = '',
                 custom_function: Union[list,FUSIONFunction,None] = None
                 ):
        """Constructor method

        :param title: A title to use for this component, defaults to 'Custom Function'
        :type title: str, optional
        :param description: A description to use for this component, defaults to ''
        :type description: str, optional
        :param custom_function: One or more FUSIONFunctions to include in this component, defaults to None
        :type custom_function: Union[list,FUSIONFunction,None], optional
        """
        
        super().__init__()
        self.title = title
        self.description = description

        if not type(custom_function)==list:
            self.custom_function = [custom_function]
        else:
            self.custom_function = custom_function
    
    def load(self, component_prefix:int):

        self.component_prefix = component_prefix
        self.blueprint = DashBlueprint(
            transforms = [
                PrefixIdTransform(prefix = f'{self.component_prefix}'),
                MultiplexerTransform()
            ]
        )

        self.get_callbacks()
        self.output_callbacks()

    def output_callbacks(self):
        """Registering callbacks passed by users to the layout
        """
        for c in self.custom_function:
            if c.output_callbacks is not None:
                for callback in c.output_callbacks:
                    self.blueprint.callback(
                        inputs = callback.get('inputs')+callback.get('states',[]),
                        output = callback.get('outputs'),
                    )(callback.get('function'))

    def get_callbacks(self):
        
        # Populating function inputs
        self.blueprint.callback(
            [
                Input({'type': 'custom-function-drop','index': ALL},'value')
            ],
            [
                Output({'type': 'custom-function-function-div','index': ALL},'children')
            ]
        )(self.get_function_layout)

        # Running function with specified inputs
        self.blueprint.callback(
            [
                Input({'type': 'custom-function-run','index': ALL},'n_clicks'),
            ],
            [
                Output({'type': 'custom-function-output-div','index': ALL},'children'),
                Output({'type': 'custom-function-output-data-store','index': ALL},'data')
            ],
            [
                State({'type': 'custom-function-drop','index': ALL},'value'),
                State({'type': 'custom-function-input','index': ALL},'value'),
                State({'type': 'custom-function-input-info','index': ALL},'data'),
                State({'type': 'custom-function-structure-drop','index': ALL},'value'),
                State({'type': 'custom-function-structure-number','index': ALL},'value'),
                State({'type': 'custom-function-main-roi-store','index': ALL},'data'),
                State({'type': 'map-slide-information','index': ALL},'data'),
                State({'type': 'feature-overlay','index': ALL},'name'),
                State('anchor-vis-store','data')
            ]
        )(self.run_function)

        self.blueprint.callback(
            [
                Input({'type': 'custom-function-download-button','index': ALL},'n_clicks')
            ],
            [
                State({'type': 'custom-function-output-data-store','index': ALL},'data')
            ],
            [
                Output({'type': 'custom-function-download-data','index': ALL},'data')
            ]
        )(self.download_data)

        # Updating available structure names
        self.blueprint.callback(
            [
                Input({'type': 'custom-function-refresh-icon','index': ALL},'n_clicks')
            ],
            [
                Output({'type': 'custom-function-structure-drop','index': ALL},'options')
            ],
            [
                State({'type': 'feature-overlay','index':ALL},'name')
            ]
        )(self.update_structures)

        #TODO: Downloading derived data
        # Open region selection modal
        self.blueprint.callback(
            [
                Input({'type': 'custom-function-roi-input','index': ALL},'n_clicks'),
                Input({'type':'custom-function-main-roi','index': ALL},'n_clicks'),
                Input({'type': 'custom-function-view-annotations','index': ALL},'n_clicks')
            ],
            [
                State({'type': 'map-tile-layer','index': ALL},'url'),
                State({'type': 'map-tile-layer','index': ALL},'tileSize'),
                State({'type': 'map-slide-information','index': ALL},'data'),
                State({'type': 'custom-function-output-annotation-store','index': ALL},'data')
            ],
            [
                Output({'type': 'custom-function-modal','index': ALL},'is_open'),
                Output({'type': 'custom-function-modal','index': ALL},'children')
            ]
        )(self.open_roi_modal)

        # Collecting region selection
        self.blueprint.callback(
            [
                Input({'type': 'custom-function-roi-done-button','index': ALL},'n_clicks')
            ],
            [
                State({'type': 'custom-function-edit-control','index': ALL},'geojson'),
                State({'type': 'custom-function-input-info','index': ALL},'data'),
                State({'type': 'custom-function-main-roi-store','index': ALL},'data'),
                State({'type': 'custom-function-roi-trigger','index': ALL},'data'),
                State({'type': 'map-slide-information','index': ALL},'data')
            ],
            [
                Output({'type': 'custom-function-input-info','index': ALL},'data'),
                Output({'type': 'custom-function-main-roi-store','index': ALL},'data'),
                Output({'type': 'custom-function-modal','index': ALL},'is_open'),
                Output({'type': 'custom-function-roi-input','index': ALL},'color'),
                Output({'type': 'custom-function-main-roi','index': ALL},'color')
            ]
        )(self.submit_roi)

    def update_layout(self, session_data:dict, use_prefix:bool):
        """Initializing layout for component
        """
        layout = html.Div([
            dbc.Card([
                dbc.CardBody([
                    dbc.Row(
                        dbc.Col(
                            html.H3(self.title)
                        )
                    ),
                    html.Hr(),
                    dbc.Row(
                        dbc.Col(
                            self.description
                        )
                    ),
                    dbc.Modal(
                        id = {'type': 'custom-function-modal','index': 0},
                        is_open = False,
                        size = 'xl',
                        children = []
                    ),
                    html.Hr(),
                    dbc.Row([
                        dbc.Col(dbc.Label('Select a function: '),md = 2),
                        dbc.Col(
                            dcc.Dropdown(
                                id = {'type': 'custom-function-drop','index': 0},
                                options = [
                                    {
                                        'label': i.title,
                                        'value': i.title
                                    }
                                    for i in self.custom_function
                                ],
                                value = [],
                                multi = False
                            ),
                            md = 10
                        )
                    ]),
                    html.Hr(),
                    html.Div(
                        id = {'type': 'custom-function-function-div','index': 0},
                        children = []
                    )
                ])
            ])
        ])

        if use_prefix:
            PrefixIdTransform(prefix = f'{self.component_prefix}').transform_layout(layout)

        return layout
    
    def get_function_layout(self, function_selection):
        """Generating input components for the selected function

        :param function_selection: Title attribute for one of the passed functions
        :type function_selection: list
        """
        if not any([i['value'] for i in ctx.triggered]):
            raise exceptions.PreventUpdate

        all_titles = [i.title for i in self.custom_function]
        function_title = get_pattern_matching_value(function_selection)
        
        if function_title in all_titles:
            function_info = self.custom_function[all_titles.index(function_title)]
        else:
            raise exceptions.PreventUpdate


        if function_info.function_type=='layer':
            #TODO: Add an All checkbox or something instead of putting in the number
            function_type_components = html.Div([
                dbc.Row([
                    dbc.Col(dbc.Label('Structure: '),md = 3),
                    dbc.Col(
                        dcc.Dropdown(
                            options = [],
                            value = [],
                            id = {'type': 'custom-function-structure-drop','index': 0},
                            multi = True
                        ),
                        md = 7
                    ),
                    dbc.Col([
                        html.A(
                            html.I(
                                className = 'fa-solid fa-rotate fa-xl',
                                n_clicks = 0,
                                id = {'type': 'custom-function-refresh-icon','index': 0}
                            )
                        ),
                        dbc.Tooltip(
                            target = {'type': 'custom-function-refresh-icon','index': 0},
                            children = 'Click to reset labeling components'
                        )
                    ],md=2)
                ],style = {'marginBottom':'5px'}),
                html.Hr(),
                dbc.Row([
                    dbc.Col(
                        dbc.InputGroup([
                            dbc.InputGroupText('Number of Structures:'),
                            dbc.Input(
                                id = {'type': 'custom-function-structure-number','index': 0},
                                type = 'number',
                                min = 0
                            )
                        ])
                    )
                ],style = {'marginBottom':'5px'})
            ])

        elif function_info.function_type=='structure':
            function_type_components = html.Div([
                dbc.Row([
                    dbc.Col(dbc.Label('Structure: '),md = 3),
                    dbc.Col(
                        dcc.Dropdown(
                            options = [],
                            value = [],
                            id = {'type': 'custom-function-structure-drop','index': 0},
                            multi = True
                        ),
                        md = 7
                    ),
                    dbc.Col([
                        html.A(
                            html.I(
                                className = 'fa-solid fa-rotate fa-xl',
                                n_clicks = 0,
                                id = {'type': 'custom-function-refresh-icon','index': 0}
                            )
                        ),
                        dbc.Tooltip(
                            target = {'type': 'custom-function-refresh-icon','index': 0},
                            children = 'Click to reset labeling components'
                        )
                    ],md=2)
                ],style = {'marginBottom':'5px'}),
                html.Hr()
            ])
        elif function_info.function_type=='ROI':
            roi_button = dbc.Button(
                children = [
                    html.A(
                        html.I(
                            className = 'fa-solid fa-draw-polygon'
                        ),
                    ),
                    dbc.Tooltip(
                        target = {'type': 'custom-function-main-roi','index': 0},
                        children = 'Draw ROI'
                    ),
                    dcc.Store(
                        id = {'type': 'custom-function-main-roi-store','index': 0},
                        data = json.dumps({}),
                        storage_type = 'memory'
                    )
                ],
                id = {'type': 'custom-function-main-roi','index': 0},
                color = 'primary',
                n_clicks = 0,
            ) 

            function_type_components = html.Div([
                dbc.Row([
                    dbc.Col(
                        dbc.InputGroup([
                            dbc.InputGroupText('Select ROI to run function on: '),
                            roi_button
                        ],size = 'lg'),
                    )
                ],align='center',justify='center')
            ],style = {'marginBottom':'5px','width': '100%'})

        elif function_info.function_type=='item':
            function_type_components = html.Div([
                html.H5('Running on current slide')            
            ])

        function_layout = html.Div([
            dbc.Row(
                dbc.Col(
                    html.H3(function_info.title)
                )
            ),
            html.Hr(),
            dbc.Row(
                dbc.Col(
                    function_info.description
                )
            ),
            html.Hr(),
            dbc.Row(
                function_type_components,
            ),
            dbc.Row([
                self.make_input_component(i,idx)
                for idx,i in enumerate(function_info.input_spec)
            ],style = {'maxHeight':'50vh','overflow': 'scroll'}
            ),
            dbc.Row(
                dbc.Button(
                    'Run it!',
                    id = {'type': 'custom-function-run','index': 0},
                    className = 'd-grid col-12 mx-auto',
                    color = 'primary',
                    n_clicks = 0
                ),
                style = {'marginTop': '5px','marginBottom':'5px'}
            ),
            html.Hr(),
            dbc.Row([
                html.Div(
                    id = {'type': 'custom-function-output-div','index': 0},
                    children = []
                )
            ]),
            html.Hr(),
            dbc.Row([
                dcc.Store(
                    id = {'type': 'custom-function-output-data-store','index': 0},
                    data = json.dumps({}),
                    storage_type = 'memory'
                ),
                dbc.Button(
                    'Download Results',
                    id = {'type': 'custom-function-download-button','index': 0},
                    color = 'success',
                    className = 'd-grid col-12 mx-auto',
                    n_clicks = 0
                ),
                dcc.Download(
                    id = {'type': 'custom-function-download-data','index': 0}
                )
            ])
        ])

        PrefixIdTransform(prefix=f'{self.component_prefix}').transform_layout(function_layout)


        return [function_layout]

    def make_input_component(self, input_spec, input_index):
        """Making an input component based on provided input_specs
        """
        input_desc_column = [
            dbc.Row(html.H6(input_spec.get('name'))),
            dbc.Row(html.P(input_spec.get('description'))),
            dcc.Store(
                id = {'type': 'custom-function-input-info','index': input_index},
                data = json.dumps(input_spec),
                storage_type = 'memory'
            ) if not input_spec['type'] in ['image','mask','annotation'] else None
        ]

        if input_spec['type']=='text':
            input_component = html.Div([
                dbc.Row([
                    dbc.Col(input_desc_column,md=5),
                    dbc.Col([
                        dbc.InputGroup([
                            dbc.Input(
                                type = 'text',
                                id = {'type': 'custom-function-input','index': input_index},
                            ),                       
                        ])
                    ],md=7)
                ]),
                html.Hr()
            ])
        
        elif input_spec['type']=='boolean':
            input_component = html.Div([
                dbc.Row([
                    dbc.Col(input_desc_column,md=5),
                    dbc.Col([
                        dcc.RadioItems(
                            options = [
                                {'label': 'True', 'value': 1},
                                {'label': 'False', 'value': 0}
                            ],
                            id = {'type': 'custom-function-input','index': input_index}
                        )
                    ],md=7)
                ])
            ])

        elif input_spec['type']=='numeric':
            input_component = html.Div([
                dbc.Row([
                    dbc.Col(input_desc_column,md=5),
                    dbc.Col([
                        dbc.InputGroup([
                            dbc.Input(
                                type = 'number',
                                id = {'type': 'custom-function-input','index': input_index},
                            )                       
                        ])
                    ],md=7)
                ]),
                html.Hr()
            ])

        elif input_spec['type']=='options':
            input_component = html.Div([
                dbc.Row([
                    dbc.Col(input_desc_column,md=5),
                    dbc.Col([
                        dbc.InputGroup([
                            dbc.Select(
                                options = input_spec['options'],
                                id = {'type': 'custom-function-input','index': input_index}
                            ),
                        ])
                    ],md=7)
                ]),
                html.Hr()
            ])

        elif input_spec['type'] in ['image','mask','annotation']:

            input_component = html.Div([
                dbc.Row([
                    dbc.Col(input_desc_column,md=5),
                    dbc.Col([
                        dbc.InputGroup([
                            dbc.InputGroupText(f'{input_spec["type"]} passed as input to function')
                        ])
                    ],md=7)
                ]),
                html.Hr()
            ])

        elif input_spec['type']=='region':

            roi_button = dbc.Button(
                children = [
                    html.A(
                        html.I(
                            className = 'fa-solid fa-draw-polygon'
                        ),
                    ),
                    dbc.Tooltip(
                        target = {'type': 'custom-function-roi-input','index': input_index},
                        children = 'Draw ROI'
                    )
                ],
                id = {'type': 'custom-function-roi-input','index': input_index},
                color = 'primary',
                n_clicks = 0,
            ) 

            input_component = html.Div([
                dbc.Row([
                    dbc.Col(input_desc_column,md=5),
                    dbc.Col([
                        dbc.InputGroup([
                            dbc.InputGroupText('Select Region: '),
                            roi_button
                        ])
                    ],md=7)
                ]),
                html.Hr()
            ])


        return input_component

    def make_output(self, output, output_spec,output_index):
        
        output_desc_column = [
            dbc.Row(html.H6(output_spec.get('name'))),
            dbc.Row(html.P(output_spec.get('description'))),
        ]

        if output_spec['type']=='image':
            
            if type(output)==list:
                image_dims = [i.shape if type(i)==np.ndarray else np.array(i).shape for i in output]
                max_height = max([i[0] for i in image_dims])
                max_width = max([i[1] for i in image_dims])

                modded_images = []
                for img in output:
                    if type(img)==np.ndarray:
                        img = Image.fromarray(img)                    
                    
                    img_width, img_height = img.size
                    
                    delta_width = max_width - img_width
                    delta_height = max_height - img_height

                    pad_width = delta_width // 2
                    pad_height = delta_height //2

                    mod_img = np.array(
                        ImageOps.expand(
                            img,
                            border = (
                                pad_width,
                                pad_height,
                                delta_width - pad_width,
                                delta_height - pad_height
                            ),
                            fill = 0
                        )
                    )
                    modded_images.append(mod_img)

                image_data = px.imshow(np.stack(modded_images,axis=0),animation_frame=0,binary_string=True)

            else:
                if type(output)==np.ndarray:
                    image_data = px.imshow(Image.fromarray(output))
                else:
                    image_data = px.imshow(output)

            image_data.update_layout(
                margin = {'t':0,'b':0,'l':0,'r':0}
            )
            
            output_component = html.Div([
                dbc.Row([
                    dbc.Col(output_desc_column,md=5),
                    dbc.Col([
                        dcc.Graph(
                            figure = go.Figure(
                                image_data
                            )
                        )
                    ],md = 7)
                ]),
                html.Hr()
            ])

        elif output_spec['type']=='numeric':

            if type(output)==list:
                number_output = f'Click "Download" to download array. shapes: {[o.shape for o in output if type(o)==np.ndarray]}'
            elif type(output)==np.ndarray:
                number_output = f'Click "Download" to download array. shape: {output.shape}'
            elif type(output) in [int,float,bool]:
                number_output = output
            
            output_component = html.Div([
                dbc.Row([
                    dbc.Col(output_desc_column,md=5),
                    dbc.Col(
                        html.H5(str(number_output)),
                        md = 7
                    )
                ])
            ])
        elif output_spec['type']=='annotation':
            #TODO: This output type should enable visualization of the generated annotations relative to the whole slide
            annotations_view_component = html.Div([
                dbc.Button(
                    'View Annotations',
                    n_clicks = 0,
                    className = 'd-grid col-12 mx-auto',
                    color = 'secondary',
                    id = {'type': 'custom-function-view-annotations','index': 0}
                ),
                dcc.Store(
                    id = {'type': 'custom-function-output-annotation-store','index': 0},
                    data = json.dumps(output),
                    storage_type = 'memory'
                )
            ])
            
            output_component = html.Div([
                dbc.Row([
                    dbc.Col(output_desc_column,md=5),
                    dbc.Col(
                        annotations_view_component,
                        md = 7
                    )
                ])
            ])

        elif output_spec['type']=='string':

            output_component = html.Div([
                dbc.Row([
                    dbc.Col(output_desc_column,md=5),
                    dbc.Col(
                        html.H5(output),
                        md = 7
                    )
                ])
            ])

        elif output_spec['type']=='function':
            # This is for if you want to return a component or execute some other function when generating output
            try:
                output_component = output_spec['function'](output=output,output_index=output_index)

                if output_component is None:
                    output_component = dbc.Alert('Output function called successfully!',color='success')
                else:
                    PrefixIdTransform(prefix = f'{self.component_prefix}').transform_layout(output_component)

            except Exception as e:
                output_component = dbc.Alert(f'Output function failed!: {e}',color='danger')


        return output_component

    def update_structures(self, clicked, overlay_names):

        if not any([i['value'] for i in ctx.triggered]):
            raise exceptions.PreventUpdate

        overlay_names = [
            {
                'label': i,
                'value': i
            }
            for i in overlay_names
        ]

        return [overlay_names]

    def get_feature_image(self, feature, slide_information, return_mask = False, return_image = True, frame_index = None, frame_colors = None):
        
        # Scaling feature geometry to original slide CRS (skipping this)
        #feature = geojson.utils.map_geometries(lambda g: geojson.utils.map_tuples(lambda c: (c[0]/slide_information['x_scale'],c[1]/slide_information['y_scale']),g),feature)
        
        if return_image and not return_mask:
            feature_mask = None
            feature_image = get_feature_image(
                feature,
                slide_information['regions_url'],
                return_mask = return_mask,
                return_image = return_image,
                frame_index = frame_index,
                frame_colors = frame_colors
            )
        elif return_image and return_mask:
            feature_image, feature_mask = get_feature_image(
                feature,
                slide_information['regions_url'],
                return_mask = return_mask,
                return_image = return_image,
                frame_index = frame_index,
                frame_colors = frame_colors
            )
        elif return_mask and not return_image:
            feature_image = None
            feature_mask = get_feature_image(
                feature,
                slide_information['regions_url'],
                return_mask = return_mask,
                return_image = return_image,
                frame_index = frame_index,
                frame_colors = frame_colors
            )

        return feature_image, feature_mask

    def open_roi_modal(self, clicked, main_clicked, view_clicked, tile_url, tile_size, map_slide_information,output_anns):

        if not any([i['value'] for i in ctx.triggered]):
            raise exceptions.PreventUpdate
        
        tile_url = get_pattern_matching_value(tile_url)
        tile_size = get_pattern_matching_value(tile_size)

        if any([i is None for i in [tile_url, tile_size]]):
            raise exceptions.PreventUpdate
        
        if not 'custom-function-view-annotations' in ctx.triggered_id['type']:
            modal_children = [
                html.Div([
                    dl.Map(
                        crs = 'Simple',
                        center = [-120,120],
                        zoom = 0,
                        children = [
                            dl.TileLayer(
                                url = tile_url,
                                tileSize=tile_size
                            ),
                            dl.FeatureGroup(
                                children = [
                                    dl.EditControl(
                                        id = {'type': f'{self.component_prefix}-custom-function-edit-control','index': 0}
                                    )
                                ]
                            )
                        ],
                        style = {'height': '40vh','width': '100%','margin': 'auto','display': 'inline-block'}
                    ),
                    dbc.Button(
                        'Done!',
                        className = 'd-grid col-12 mx-auto',
                        color = 'success',
                        n_clicks = 0,
                        id = {'type': f'{self.component_prefix}-custom-function-roi-done-button','index': 0}
                    ),
                    dcc.Store(
                        id = {'type': f'{self.component_prefix}-custom-function-roi-trigger','index': 0},
                        data = json.dumps(
                            {
                                'main': 'main' in ctx.triggered_id['type']
                            }
                        ),
                        storage_type='memory'
                    )
                ], style = {'padding': '10px 10px 10px 10px'})
            ]

        else:

            output_anns = [json.loads(i) for i in output_anns]
            scaled_geojson = [geojson.utils.map_geometries(lambda g: geojson.utils.map_tuples(lambda c: (c[0]*slide_information['x_scale'],c[1]*slide_information['y_scale']),g),o) for o in output_anns]
            ann_names = [
                o.get('properties',{}).get('name',f'Layer {o_idx+1}')
                for o_idx,o in enuemrate(output_anns)
            ]

            modal_children = [
                html.Div([
                    dl.Map(
                        crs = 'Simple',
                        center = [-120,120],
                        zoom = 0,
                        children = [
                            dl.TileLayer(
                                url = tile_url,
                                tileSize=tile_size
                            ),
                            dl.LayersControl(
                                children = [
                                    dl.Overlay(
                                        dl.LayerGroup(
                                            dl.GeoJSON(
                                                data = o_ann,
                                                format = 'geojson',
                                                options = {
                                                    'style': self.js_namespace('featureStyle')
                                                },
                                                hideout = {
                                                    'lineColor': {
                                                        k: '#%02x%02x%02x' % (np.random.randint(0,255),np.random.randint(0,255),np.random.randint(0,255))
                                                        for k in ann_names
                                                    }
                                                },
                                                hoverStyle = arrow_function(
                                                    {
                                                        'weight': 5,
                                                        'color': '#9caf00',
                                                        'dashArray': ''
                                                    }
                                                ),
                                                zoomToBounds = True
                                            )
                                        ),
                                        name = ann_name,
                                        checked = True
                                    )
                                    for o_ann,ann_name in zip(scaled_geojson,ann_names)
                                ]
                            )
                        ],
                        style = {'height': '40vh','width': '100%','margin': 'auto','display': 'inline-block'}
                    ),
                ], style = {'padding': '10px 10px 10px 10px'})
            ]


        return [True], modal_children

    def submit_roi(self, done_clicked, edit_geojson, input_info, main_info, trigger_data, slide_information):
        
        if not any([i['value'] for i in ctx.triggered]):
            raise exceptions.PreventUpdate
        
        edit_geojson = get_pattern_matching_value(edit_geojson)
        slide_information = json.loads(get_pattern_matching_value(slide_information))

        trigger_data = json.loads(get_pattern_matching_value(trigger_data))
        if trigger_data['main']:

            update_infos = [no_update]*len(ctx.outputs_list[0])
            roi_button_color = [no_update]*len(ctx.outputs_list[3])
            main_info = json.loads(get_pattern_matching_value(main_info))
            main_updated_info = main_info.copy()
            scaled_geojson = geojson.utils.map_geometries(lambda g: geojson.utils.map_tuples(lambda c: (c[0]/slide_information['x_scale'],c[1]/slide_information['y_scale']),g),edit_geojson)
            main_updated_info['roi'] = scaled_geojson
            main_updated_info = [json.dumps(main_updated_info)]
            main_button_color = ['success']
            modal_open = [False]

        else:

            main_updated_info = [no_update]
            main_button_color = [no_update]

            n_inputs = len(input_info)
            input_info = json.loads(input_info[ctx.triggered_id['index']])

            scaled_geojson = geojson.utils.map_geometries(lambda g: geojson.utils.map_tuples(lambda c: (c[0]/slide_information['x_scale'],c[1]/slide_information['y_scale']),g),edit_geojson)

            input_info['roi'] = scaled_geojson

            update_infos = [no_update if not idx==ctx.triggered_id['index'] else json.dumps(input_info) for idx in range(n_inputs)]
            modal_open = [False]
            roi_button_color = [no_update if not idx==ctx.triggered_id['index'] else 'success' for idx in range(n_inputs)]

        return update_infos, main_updated_info, modal_open, roi_button_color, main_button_color

    def run_function(self, clicked, function_name, function_inputs, function_input_info, structure_names, structure_number, main_roi_store, current_slide_information, overlay_names, session_data):

        if not any([i['value'] for i in ctx.triggered]):
            raise exceptions.PreventUpdate

        function_name = get_pattern_matching_value(function_name)
        all_function_names = [i.title for i in self.custom_function]
        function_info = self.custom_function[all_function_names.index(function_name)]

        # Used in structure and layer type function types
        structure_names = get_pattern_matching_value(structure_names)

        # Used only in layer function types
        structure_number = get_pattern_matching_value(structure_number)
        current_slide_information = json.loads(get_pattern_matching_value(current_slide_information))
        session_data = json.loads(session_data)

        # Assigning kwarg vals from input components
        kwarg_inputs = {}
        for i_spec, i_val in zip(function_input_info,function_inputs):
            i_spec = json.loads(i_spec)
            if not i_spec['type']=='region':
                kwarg_inputs[i_spec['name']] = i_val
            else:
                kwarg_inputs[i_spec['name']] = i_spec['roi']

        all_input_names = [i['name'] for i in function_info.input_spec]
        all_input_types = [i['type'] for i in function_info.input_spec]

        if function_info.function_type=='layer':
            # For functions which are called on a whole layer
            # Getting the layer id
            slide_annotation_metadata = current_slide_information.get('annotation_metadata')
            slide_annotation_names = [
                i.get('name') for i in slide_annotation_metadata
            ]            
            layer_id = slide_annotation_metadata[slide_annotation_names.index(structure_names)]['_id']
            structure_generator = self.database.get_structure_generator(layer_id = layer_id)

            function_output = []
            for f in structure_generator:
                if any([i in all_input_types for i in ['image','mask']]):
                    f_img, f_mask = self.get_feature_image(
                        feature = {'type': 'Feature', 'geometry': f.geom, 'properties': {'id': f.id} | f.properties},
                        slide_information = current_slide_information,
                        return_mask = 'mask' in all_input_types,
                        return_image = 'image' in all_input_types
                    )
                    if not f_img is None:
                        kwarg_inputs[all_input_names[all_input_types.index('image')]] = f_img
                    
                    if not f_mask is None:
                        kwarg_inputs[all_input_names[all_input_types.index('mask')]] = f_mask

                if 'annotation' in all_input_types:
                    kwarg_inputs[all_input_names[all_input_types.index('annotation')]] = {'type': 'Feature', 'geometry': f.geom, 'properties': {'id': f.id} | f.properties}

                function_output.extend(function_info.function(**kwarg_inputs))

        elif function_info.function_type=='structure':
            # For functions which are called on each structure/feature individually
            # Getting the layer id
            slide_annotation_metadata = current_slide_information.get('annotation_metadata')
            slide_annotation_names = [
                i.get('name') for i in slide_annotation_metadata
            ]            
            layer_id = slide_annotation_metadata[slide_annotation_names.index(structure_names)]['_id']
            structure_generator = self.database.get_structure_generator(layer_id = layer_id)


            function_output = []
            for f in structure_generator:
                if any([i in all_input_types for i in ['image','mask']]):
                    f_img, f_mask = self.get_feature_image(
                        feature = {'type': 'Feature', 'geometry': f.geom, 'properties': {'id': f.id} | f.properties},
                        slide_information = current_slide_information,
                        return_mask = 'mask' in all_input_types,
                        return_image = 'image' in all_input_types
                    )
                    if not f_img is None:
                        kwarg_inputs[all_input_names[all_input_types.index('image')]] = f_img
                    
                    if not f_mask is None:
                        kwarg_inputs[all_input_names[all_input_types.index('mask')]] = f_mask

                if 'annotation' in all_input_types:
                    kwarg_inputs[all_input_names[all_input_types.index('annotation')]] = {'type': 'Feature', 'geometry': f.geom, 'properties': {'id': f.id} | f.properties}

                function_output.extend(function_info.function(**kwarg_inputs))
                break

        elif function_info.function_type=='ROI':

            main_roi = json.loads(get_pattern_matching_value(main_roi_store))['roi']         
            main_gdf = gpd.GeoDataFrame.from_features(main_roi['features'])
            main_bounds = main_gdf.total_bounds   
            # for ROI-level functions
            if 'annotation' in all_input_types:
                scaled_intersecting_anns = []

                slide_annotation_metadata = current_slide_information.get('annotation_metadata')
                for s in slide_annotation_metadata:
                    intersecting_structure_ids = self.database.get_structures_in_bbox(
                        bbox = main_bounds,
                        item_id = current_slide_information.get('id'),
                        layer_id = s.get('_id')
                    )

                    if len(intersecting_structure_ids)>0:
                        structure_generator = self.database.get_structure_generator(
                            structure_id = intersecting_structure_ids
                        )

                        intersecting_in_layer = {
                            'type': 'FeatureCollection',
                            'features': [
                                {
                                    'type': 'Feature',
                                    'geometry': geojson.utils.map_geometries(
                                        lambda g: geojson.utils.map_tuples(lambda c: (c[0]-main_bounds[0],c[1] - main_bounds[1]),g),
                                        f.geom
                                    ),
                                    'properties': {'id': f.id} | f.properties
                                }
                                for f in structure_generator
                            ],
                            'properties': {
                                'id': s.get('_id'),
                                'name': s.get('name')
                            }
                        }

                        scaled_intersecting_anns.append(s_geo)

                kwarg_inputs[all_input_names[all_input_types.index('annotation')]] = scaled_intersecting_anns
            
            if 'image' in all_input_types:
                roi_img, _ = self.get_feature_image(
                    feature = main_roi['features'][0],
                    slide_information = current_slide_information,
                    return_mask = False,
                    return_image = True
                )

                kwarg_inputs[all_input_names[all_input_types.index('image')]] = roi_img
            
            function_output = function_info.function(**kwarg_inputs)
        
        if not type(function_output)==tuple and not type(function_output)==list:
            function_output = [function_output]
        elif type(function_output)==tuple:
            function_output = [function_output]

        output_children = []
        output_content = []
        for o_idx, (output,spec) in enumerate(zip(function_output,function_info.output_spec)):
            output_children.append(
                self.make_output(output,spec,o_idx)
            )

            #Adding outputs to the output_content list
            # available types include string, numeric, annotation, image, and function
            if spec.type in ['string','numeric','annotation']:
                if spec.type=='numeric':
                    if type(output)==np.ndarray:
                        output_content.append(output.tolist())
                    else:
                        output_content.append(output)
                else:
                    output_content.append(output)
            elif spec.type=='image':
                output_content.append(
                    f'/tmp/image_output_{o_idx}.png'
                )

            elif spec.type=='function':
                output_content.append(
                    'function-output'
                )
            
        #TODO: Specifying output data here depending on what the function output is

        output_data = json.dumps({
            'content': output_content,
            'filename': f'{function_info.title}_output.json'
        })


        return [output_children], [output_data]

    def download_data(self, clicked, data):

        if not any([i['value'] for i in ctx.triggered]):
            raise exceptions.PreventUpdate

        data = json.loads(get_pattern_matching_value(data))

        # Checking if any images or function outputs are present
        img_present = any(['.png' in i for i in data.get('content')])
        func_present = any(['function-output'==i for i in data.get('content')])

        #TODO: Currently this method for downloading data only works for string/numeric output types
        # Need some kind of dynamic method for storing/re-generating output to save for image/function types
        if not img_present and not func_present:
            return [{'content': json.dumps(data.get('content'),indent=4),'filename': data.get('filename')}]
        
        else:
            raise exceptions.PreventUpdate






<|MERGE_RESOLUTION|>--- conflicted
+++ resolved
@@ -132,17 +132,12 @@
 
 
 class CustomFunction(Tool):
-<<<<<<< HEAD
     """
     Component which can be used for deploying/sharing custom Python functions executed on annotations/images
     """
     title = 'Custom Function'
     description = ''
 
-=======
-    """CustomFunction component used for running customized Python functions on structures, regions, or whole items within FUSION
-    """
->>>>>>> efa4fadb
     def __init__(self,
                  title = 'Custom Function',
                  description = '',
