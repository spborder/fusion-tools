--- conflicted
+++ resolved
@@ -36,14 +36,10 @@
     :param DSATool: Class for components that integrate with DSA
     :type DSATool: None
     """
-<<<<<<< HEAD
-    title = 'DSA Plugin Group'
-=======
 
     title = 'DSA Plugin Group'
     description = ''
 
->>>>>>> efa4fadb
 
     def __init__(self,
                  handler:None
