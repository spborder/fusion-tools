--- conflicted
+++ resolved
@@ -343,6 +343,10 @@
     title = 'DSA Uploader'
     description = 'Uploading slides and associated files to a particular folder on attached DSA instance. Access pre-processing plugins.'
 
+
+    title = 'DSA Uploader'
+    description = 'Uploading slides and associated files to a particular folder on attached DSA instance. Access pre-processing plugins.'
+
     def __init__(self,
                  handler,
                  dsa_upload_types: Union[DSAUploadType,list] = []):
@@ -352,12 +356,6 @@
         self.handler = handler
         self.dsa_upload_types = dsa_upload_types
 
-<<<<<<< HEAD
-=======
-    def __str__(self):
-        return self.title
-
->>>>>>> efa4fadb
     def load(self,component_prefix:int):
 
         self.component_prefix = component_prefix
@@ -448,9 +446,11 @@
                 dbc.CardBody([
                     dbc.Row(
                         html.H3(self.title)
+                        html.H3(self.title)
                     ),
                     html.Hr(),
                     dbc.Row(
+                        self.description
                         self.description
                     ),
                     html.Hr(),
