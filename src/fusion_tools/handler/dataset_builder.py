"""DatasetBuilder Component
"""
import requests
import json
import numpy as np
import pandas as pd

import girder_client

from typing_extensions import Union

from skimage.draw import polygon
from PIL import Image
from io import BytesIO
import base64

# Dash imports
import dash
dash._dash_renderer._set_react_version('18.2.0')
from dash import dcc, callback, ctx, ALL, MATCH, exceptions, Patch, no_update, dash_table
import dash_bootstrap_components as dbc
import dash_mantine_components as dmc
from dash_extensions.enrich import DashBlueprint, html, Input, Output, State, PrefixIdTransform, MultiplexerTransform

from fusion_tools.visualization.vis_utils import get_pattern_matching_value

from fusion_tools.components.base import DSATool



class DatasetBuilder(DSATool):
    """Handler for DatasetBuilder component, enabling selection/deselection of folders and slides to add to current visualization session.

    :param DSATool: Sub-class of Tool specific to DSA components. Updates with session data by default.
    :type DSATool: None
    """
<<<<<<< HEAD
    title = 'Dataset Builder'
    description = 'Search through available collections, folders, and slides to assemble a visualization session.'

=======

    title = 'Dataset Builder'
    description = 'Search through available collections, folders, and slides to assemble a visualization session.'


>>>>>>> efa4fadb
    def __init__(self,
                 handler,
                 include_only: Union[list,None] = None
                ):
        
        super().__init__()
        self.include_only = include_only
        self.handler = handler

<<<<<<< HEAD
=======
    def __str__(self):
        return self.title

>>>>>>> efa4fadb
    def load(self, component_prefix:int):

        self.component_prefix = component_prefix

        self.blueprint = DashBlueprint(
            transforms=[
                PrefixIdTransform(prefix=f'{component_prefix}',escape = lambda input_id: self.prefix_escape(input_id)),
                MultiplexerTransform()
            ]
        )

        self.get_callbacks()
        self.dataset_builder_callbacks()
       
    def gen_collections_dataframe(self,session_data:dict):

        collections_info = []
        
        collections = self.handler.get_collections(session_data.get('current_user',{}).get('token'))
        for c in collections:
            #slide_count = self.handler.get_collection_slide_count(collection_name = c['name'])
            folder_count = self.handler.get_path_info(path = f'/collection/{c["name"]}', user_token = session_data.get('current_user',{}).get('token'))
            #if slide_count>0:
            collections_info.append({
                'Collection Name': c['name'],
                'Collection ID': c['_id'],
                #'Number of Slides': slide_count,
                'Number of Folders': folder_count['nFolders'],
                'Last Updated': folder_count['updated']
            } | c['meta'])

        if 'current_user' in session_data:
            collections_info.append({
                'Collection Name': f'User: {session_data["current_user"]["login"]}',
                'Collection ID': session_data["current_user"]['_id'],
                'Number of Folder': 2,
                'Last Updated': '-',
                'token': session_data['current_user']['token']
            })
            
        collections_df = pd.DataFrame.from_records(collections_info)

        return collections_df

    def update_layout(self, session_data:dict, use_prefix: bool):
        """Generating DatasetBuilder layout

        :return: Div object containing interactive components for the SlideMap object.
        :rtype: dash.html.Div.Div
        """

        # Adding current session data here
        starting_slides = []
        starting_slides_components = []
        starting_slide_idx = 0
        for s in session_data['current']:
            if 'api_url' in s:
                if s['api_url']==self.handler.girderApiUrl:
                    # Getting the id of the DSA slide from this same instance
                    slide_id = s['tiles_url'].split('/item/')[1].split('/')[0]
                    starting_slides.append(slide_id)
                    starting_slides_components.append(
                        self.make_selected_slide(
                            slide_id = slide_id,
                            idx = starting_slide_idx,
                            use_prefix= not use_prefix
                        )
                    )
                    starting_slide_idx += 1
            else:
                thumbnail_address = s['regions_url'].replace('region','thumbnail')
                slide_index = thumbnail_address.split('/')[-3]
                starting_slides.append(f'local{slide_index}')
                starting_slides_components.append(
                    self.make_selected_slide(
                        slide_id = thumbnail_address,
                        idx = starting_slide_idx,
                        local_slide=True,
                        use_prefix = not use_prefix
                    )
                )
                starting_slide_idx+=1

        collections_df = self.gen_collections_dataframe(session_data)

        layout = html.Div([
            dbc.Card(
                dbc.CardBody([
                    dbc.Row(
                        html.H3(self.title)
                    ),
                    html.Hr(),
                    dbc.Row(
                        self.description
                    ),
                    html.Hr(),
                    dbc.Row([
                        dcc.Upload(
                            html.Div([
                                'If you have a previous Visualization Session, drag it here or ',
                                html.A('select the file')
                                ]),
                            id = {'type': 'dataset-builder-upload-session','index': 0},
                            accept = 'application/json',
                            style = {
                                'width': '100%',
                                'height': '60px',
                                'lineHeight': '60px',
                                'borderWidth': '1px',
                                'borderStyle': 'dashed',
                                'borderRadius': '5px',
                                'textAlign': 'center',
                                'margin': '10px'
                            },
                            multiple=False
                        )
                    ]),
                    html.Div(
                        dcc.Store(
                            id = {'type':'dataset-builder-data-store','index': 0},
                            storage_type='memory',
                            data = json.dumps({
                                'selected_slides':starting_slides, 
                                'selected_collections': [], 
                                'available_collections': collections_df.to_dict("records")})
                        )
                    ),
                    dbc.Row([
                        html.Div(
                            id = {'type':'dataset-builder-local-slides-div','index': 0},
                            children = [
                                self.make_selectable_dash_table(
                                    dataframe=pd.DataFrame.from_records([
                                        {
                                            'Slide Name': j['name'],
                                            'Slide ID': f'local{j_idx}'
                                        }
                                        for j_idx,j in enumerate(session_data['local'])
                                    ]),
                                    id = {'type':'dataset-builder-slide-table','index': 999},
                                    multi_row= True,
                                    selected_rows = [idx for idx,i in enumerate(session_data['local']) if i in session_data['current']]
                                )
                            ],
                            style = {'marginBottom':'5px'}
                        )
                    ]),
                    html.Hr(),
                    dbc.Row([
                        html.Div(
                            id = {'type': 'dataset-builder-collection-div','index': 0},
                            children = [
                                self.make_selectable_dash_table(
                                    dataframe = collections_df,
                                    id = {'type': 'dataset-builder-collections-table','index': 0},
                                    multi_row = True
                                )
                            ]
                        )
                    ],style={'marginBottom':'10px'}),
                    html.Hr(),
                    dbc.Row([
                        html.Div(
                            id = {'type': 'dataset-builder-collection-contents-div','index':0},
                            children = []
                        )
                    ],style = {'marginBottom':'10px','maxHeight':'70vh','overflow':'scroll'}),
                    html.Div([
                        dmc.Affix([
                            dmc.Accordion([
                                dmc.AccordionItem([
                                    dmc.AccordionControl(
                                        dbc.Stack([
                                            html.I(className='fa-solid fa-microscope',style={'marginRight':'2px'}),
                                            html.H5(f'Visualization Session: ({len(starting_slides)})',style={'textTransform':'none'},id = {'type': 'dataset-builder-vis-session-count','index': 0})
                                        ],direction='horizontal')
                                    ),
                                    dmc.AccordionPanel([
                                        html.Div(
                                            id = {'type':'dataset-builder-selected-slides','index': 0},
                                            children = starting_slides_components,
                                            style = {'maxHeight':'50vh','overflow':'scroll'}
                                        )
                                    ])
                                ],value = 'dataset-builder-vis-session')
                            ],style={'width':'25vw'},radius='lg',variant='separated',chevronPosition='left')
                        ],
                        position = {'bottom':'20','right':'20'})
                    ])
                ])
            )
        ], style = {'maxHeight': '90vh','overflow': 'scroll'})

        if use_prefix:
            PrefixIdTransform(prefix = self.component_prefix).transform_layout(layout)
        
        return layout

    def get_callbacks(self):

        # Callback for collection selection (populating table with collection contents)
        self.blueprint.callback(
            [
                Input({'type':'dataset-builder-collections-table','index': ALL},'selected_rows')
            ],
            [
                State({'type':'dataset-builder-data-store','index': ALL},'data'),
                State({'type':'dataset-builder-collection-contents-div','index': ALL},'children'),
                State('anchor-vis-store','data')
            ],
            [
                Output({'type':'dataset-builder-collection-contents-div','index': ALL},'children'),
                Output({'type':'dataset-builder-data-store','index': ALL},'data')
            ],
            prevent_initial_call = True
        )(self.collection_selection)

        # Callback for selecting folder from collection-contents-div
        self.blueprint.callback(
            [
                Input({'type':'dataset-builder-collection-folder-table','index':MATCH},'selected_rows'),
                Input({'type':'dataset-builder-collection-folder-crumb','index':ALL},'n_clicks')
            ],
            [
                State({'type':'dataset-builder-collection-folder-table','index': MATCH},'data'),
                State({'type': 'dataset-builder-collection-folder-nav-parent','index': MATCH},'children'),
                State({'type':'dataset-builder-data-store','index': ALL},'data')
            ],
            [
                Output({'type':'dataset-builder-collection-folder-div','index': MATCH},'style'),
                Output({'type':'dataset-builder-collection-folder-div','index':MATCH},'children'),
                Output({'type':'dataset-builder-collection-slide-div','index':MATCH},'children'),
                Output({'type':'dataset-builder-collection-folder-nav-parent','index': MATCH},'children')
            ],
            prevent_initial_call = True
        )(self.update_folder_div)

        # Callback for selecting slide(s) to be added to visualization session
        self.blueprint.callback(
            [
                Input({'type':'dataset-builder-slide-table','index':ALL},'selected_rows'),
                Input({'type':'dataset-builder-slide-select-all','index':ALL},'n_clicks'),
                Input({'type':'dataset-builder-slide-remove-all','index':ALL},'n_clicks'),
                Input({'type':'dataset-builder-slide-remove-icon','index': ALL},'n_clicks'),
                Input({'type': 'dataset-builder-upload-session','index': ALL},'contents')
            ],
            [
                State({'type': 'dataset-builder-collection-folder-nav-parent','index': ALL},'children'),
                State({'type':'dataset-builder-slide-table','index': ALL},'data'),
                State({'type':'dataset-builder-data-store','index': ALL},'data'),
                State({'type':'dataset-builder-selected-slides','index': ALL},'children'),
                State({'type':'dataset-builder-collection-contents-div','index': ALL},'children'),
                State('anchor-vis-store','data')
            ],
            [
                Output({'type': 'dataset-builder-selected-slides','index': ALL},'children'),
                Output({'type': 'dataset-builder-vis-session-count','index': ALL},'children'),
                Output({'type':'dataset-builder-data-store','index':ALL},'data')
            ]
        )(self.slide_selection)

        # Passing current visualization data to the visualization session for usage in other pages
        self.blueprint.callback(
            [
                Input({'type':'dataset-builder-data-store','index': ALL},'data')
            ],
            [
                State('anchor-vis-store','data')
            ],
            [
                Output('anchor-vis-store','data')
            ]
        )(self.update_vis_store)

        # Callback for plotting slide-level metadata if there is any

    def make_selectable_dash_table(self, dataframe:pd.DataFrame, id:dict, multi_row:bool = True, selected_rows: list = []):
        """Generate a selectable DataTable to add to the layout

        :param dataframe: Pandas DataFrame containing columns/rows of interest
        :type dataframe: pd.DataFrame
        :param id: Dictionary containing "type" and "index" keys for interactivity
        :type id: dict
        :param multi_row: Whether to allow selection of multiple rows in the table or just single, defaults to True
        :type multi_row: bool, optional
        :return: dash_table.DataTable component to be added to layout
        :rtype: dash_table.DataTable
        """

        #Optional: Can hide "ID" columns by adding any column containing "ID" to a list of "hidden_columns"

        dataframe = pd.json_normalize(dataframe.to_dict('records'))
        selectable_table = dash_table.DataTable(
            id = id,
            columns = [{'name':i,'id':i,'deletable':False} for i in dataframe.columns if not i=='token'],
            data = dataframe.to_dict('records'),
            editable = False,
            filter_action='native',
            sort_action = 'native',
            sort_mode = 'multi',
            column_selectable = 'single',
            row_selectable = 'multi' if multi_row else 'single',
            row_deletable = False,
            selected_rows = selected_rows,
            page_action='native',
            page_current=0,
            page_size=10,
            style_cell = {
                'overflow':'hidden',
                'textOverflow':'ellipsis',
                'maxWidth':0                
            },
            tooltip_data = [
                {
                    column: {'value':str(value),'type':'markdown'}
                    for column, value in row.items()
                } for row in dataframe.to_dict('records')
            ],
            tooltip_duration = None
        )

        return selectable_table

    def organize_folder_contents(self, folder_info:dict, show_empty:bool=True, ignore_histoqc:bool=True,session_data:dict = {})->list:
        """For a given folder selection, return a list of slides(0th) and folders (1th)

        :param folder_info: Folder info dict returned by self.handler.get_path_info(path)
        :type folder_info: dict
        :param show_empty: Whether or not to display folders which contain 0 slides, defaults to False
        :type show_empty: bool, optional
        :param session_data: Current session information
        :type session_data: dict
        :return: List of slides within the current folder as well as folders within that folder
        :rtype: list
        """

        folder_folders = []
        folder_slides = []

        # Starting with slides (which will report parent folderId but not that parent's folderId (if applicable))
        if folder_info['_modelType'] in ['folder','collection']:
            all_folder_slides = self.handler.get_folder_slides(
                folder_path = folder_info['_id'],
                folder_type = folder_info['_modelType'],
                ignore_histoqc=ignore_histoqc,
                user_token = session_data['current_user']['token'] if 'current_user' in session_data else None
            )

            folder_slides_folders = [i['folderId'] for i in all_folder_slides]
            unique_folders = list(set(folder_slides_folders))
            folders_in_folder = []
            for u in unique_folders:
                if not u==folder_info['_id'] and not u in folders_in_folder:
                    # This is for all folders in this folder
                    # This grabs parent folders of this folder
                    u_folder_info = self.handler.get_folder_info(
                        folder_id=u,
                        user_token = session_data['current_user']['token'] if 'current_user' in session_data else None
                    )
                    u_folder_rootpath = self.handler.get_folder_rootpath(
                        u,
                        user_token = session_data['current_user']['token'] if 'current_user' in session_data else None
                    )
                    # Folders in order from collection-->child folder-->etc.
                    folder_ids = [i['object']['_id'] for i in u_folder_rootpath]

                    if any([i['object']['_modelType']=='collection' for i in u_folder_rootpath]):
                        base_model = 'collection'
                    else:
                        base_model = 'user'

                    if folder_ids[-1]==folder_info['_id']:
                        child_folder_path = f'/{base_model}/'+'/'.join([i['object']['name'] if i['object']['_modelType'] in ['folder','collection'] else i['object']['login'] for i in u_folder_rootpath]+[u_folder_info['name']])
                    else:
                        # Folder that is immediate child of current folder:
                        child_folder_idx = folder_ids.index(folder_info['_id'])
                        child_folder_path = f'/{base_model}/'+'/'.join([i['object']['name'] if i['object']['_modelType'] in ['folder','collection'] else i['object']['login'] for i in u_folder_rootpath[:child_folder_idx+2]])


                    child_folder_path_info = self.handler.get_path_info(
                        path = child_folder_path,
                        user_token = session_data['current_user']['token'] if 'current_user' in session_data else None
                    )
                    if not child_folder_path_info['_id'] in folders_in_folder:
                        folders_in_folder.append(child_folder_path_info['_id'])
                        
                        # Adding folder to list if the number of items is above zero or show_empty is True
                        folder_folders.append({
                            'Folder Name': child_folder_path_info['name'],
                            'Folder ID': child_folder_path_info['_id'],
                            'Number of Folders': child_folder_path_info['nFolders'],
                            'Number of Slides': child_folder_path_info['nItems'],
                            'Last Updated': child_folder_path_info['updated']
                        } | child_folder_path_info['meta'])

                elif u==folder_info['_id']:
                    # This means that there are some slides that are direct children (not in a sub-folder) in this folder. 
                    # This adds them all at once
                    for i in all_folder_slides:
                        if i['folderId']==folder_info['_id']:
                            folder_slides.append(
                                {
                                    'Slide Name': i['name'],
                                    'Slide ID': i['_id'],
                                    'Last Updated':i['updated']
                                } | {k:v for k,v in i['meta'].items() if type(v)==str}
                            )

        else:
            
            folders_in_folder = []
            unique_folders = []
            user_folders = ['Private','Public']
            for u_f in user_folders:
                user_folder_info = self.handler.get_path_info(
                    path = f'/user/{folder_info["login"]}/{u_f}',
                    user_token = session_data['current_user']['token'] if 'current_user' in session_data else None
                )

                folder_folders.append({
                    'Folder Name': user_folder_info['name'],
                    'Folder ID': user_folder_info['_id'],
                    'Number of Folders': user_folder_info['nFolders'],
                    'Number of Slides': user_folder_info['nItems'],
                    'Last Updated': user_folder_info['updated']
                })

                unique_folders.append(user_folder_info['_id'])


        if show_empty:
            # This is how you get all the empty folders within a folder (does not get child empty folders)
            empty_folders = self.handler.get_folder_folders(
                folder_id = folder_info['_id'],
                folder_type = folder_info['_modelType'],
                user_token = session_data['current_user']['token'] if 'current_user' in session_data else None
            )
            
            for f in empty_folders:
                if not f['_id'] in folders_in_folder and not f['_id'] in unique_folders:
                    if not 'current_user' in session_data:
                        folder_info = self.handler.gc.get(f'/folder/{f["_id"]}/details')
                    else:
                        folder_info = self.handler.gc.get(f'/folder/{f["_id"]}/details?token={session_data["current_user"]["token"]}')
                    folder_folders.append(
                        {
                            'Folder Name': f['name'],
                            'Folder ID': f['_id'],
                            'Number of Folders': folder_info['nFolders'],
                            'Number of Slides': folder_info['nItems'],
                            'Last Updated': f['updated']
                        }
                    )


        return folder_slides, folder_folders

    def dataset_builder_callbacks(self):

        self.blueprint.clientside_callback(
            """
            async function getThumbnail(thumbs,thumb_store) {
                if (!thumb_store) {
                    throw window.dash_clientside.PreventUpdate;
                }

                const thumbDataUrl = await Promise.all(
                    thumb_store.map(async (t_data) => {
                        const t_json = JSON.parse(t_data.replace(/[\[\]']+/g,""));
                        
                        if (!t_json.done){
                            const res = await fetch(t_json.url,{
                                method: 'GET',
                                headers: { 'Content-Type': 'image/jpeg' }
                            })
                            .then(r => r.blob());


                            let dataUrl = await new Promise(resolve => {
                                let reader = new FileReader();
                                reader.onload = () => resolve(reader.result);
                                reader.readAsDataURL(res);
                            })

                            if (dataUrl.includes('text/html')){
                                dataUrl.replace('text/html','image/jpeg');
                            }

                            return dataUrl;
                        } else {
                            let dataUrl = window.dash_clientside.no_update; 
                            return dataUrl;
                        }
                    })
                )

                thumb_store.map(t=>t.done=true);
                thumb_store.map(t => JSON.stringify(t));

                return [thumbDataUrl, thumb_store];
            }
            """,
            [
                Output({'type': 'dataset-builder-slide-thumbnail','index': ALL},'src'),
                Output({'type': 'dataset-builder-slide-thumb-data','index': ALL},'data')
            ],
            [
                Input({'type': 'dataset-builder-selected-slides','index': ALL},'children'),
                Input({'type': 'dataset-builder-slide-thumb-data','index': ALL},'data')
            ],
            prevent_initial_call = False
        )

    def make_selected_slide(self, slide_id:str,idx:int,local_slide:bool = False, use_prefix:bool = True):
        """Creating a visualization session component for a selected slide

        :param slide_id: Girder Id for the slide to be added
        :type slide_id: str
        :param local_slide: Whether or not the slide is from the LocalTileServer or if it's in the cloud
        :type local_slide: bool
        :param use_prefix: Whether or not to add the component prefix (initially don't add, when updating the layout do add)
        :param use_prefix: bool
        """
        
        if not local_slide:
            try:
                item_info = self.handler.gc.get(f'/item/{slide_id}')
                thumb_url = self.handler.get_image_thumbnail(slide_id, return_url = True)

                folder_info = self.handler.get_folder_info(item_info['folderId'])
                slide_info = {
                    k:v for k,v in item_info.items() if type(v) in [int,float,str]
                }
            except girder_client.HttpError:
                print(f'Item not found! {slide_id}')
                return html.Div()
        else:
            # For local slides, "slide_id" is the request for getting the slide thumbnail
            item_idx = int(slide_id.split('/')[-3])

            try:
                thumb_url = slide_id

                local_names = requests.get(slide_id.replace(f'{item_idx}/tiles/thumbnail','names')).json()['message']
            except (requests.exceptions.ConnectionError, requests.exceptions.RetryError):
                # Triggered on initialization of application because the LocalTileServer instance is not running yet
                local_names = ['LOADING LOCALTILESERVER']*(item_idx+1)

            folder_info = {'name': 'Local Slides'}
            slide_info = {'name': local_names[item_idx]}               

        slide_card = html.Div([
            dbc.Card([
                dbc.CardHeader(f"{folder_info['name']}/{slide_info['name']}"),
                dbc.CardBody([
                    dbc.Stack([
                        html.Div([
                            dcc.Loading(
                                html.Img(
                                    src = '',
                                    alt = 'slide-thumbnail',
                                    width = 256,
                                    id = {'type': f'{self.component_prefix}-dataset-builder-slide-thumbnail','index': idx} if use_prefix else {'type': 'dataset-builder-slide-thumbnail','index': idx}
                                )
                            ),
                            dcc.Store(
                                id = {'type': f'{self.component_prefix}-dataset-builder-slide-thumb-data','index': idx} if use_prefix else {'type': 'dataset-builder-slide-thumb-data','index': idx},
                                data = json.dumps({
                                    "url": thumb_url,
                                    "done": False
                                }),
                                storage_type='memory'
                            )
                        ]),
                        html.A(
                            html.I(
                                id = {'type': f'{self.component_prefix}-dataset-builder-slide-remove-icon','index': idx} if use_prefix else {'type': 'dataset-builder-slide-remove-icon','index': idx},
                                n_clicks = 0,
                                className = 'bi bi-x-circle-fill fa-2x',
                                style = {'color': 'rgb(255,0,0)','marginRight':'2px'}
                            )
                        )
                    ],direction='horizontal',gap=3)
                ])
            ])
        ],style = {'marginBottom': '2px','width':'25vw'})
        
        return slide_card        

    def collection_selection(self, collection_rows, builder_data, collection_div_children,session_data):
        """Callback for when one/multiple collections are selected from the collections table

        :param collection_rows: Row indices of selected collections
        :type collection_rows: list
        :param builder_data: Data store on available collections and currently included slides
        :type builder_data: list
        :param collection_div_children: Child cards created by collection_selection
        :type collection_div_children: list
        :param session_data: Current session information
        :type session_data: dict
        :return: Children of collection-contents-div (items/folders within selected collections)
        :rtype: list
        """
        selected_collections = get_pattern_matching_value(collection_rows)
        builder_data = json.loads(get_pattern_matching_value(builder_data))
        session_data = json.loads(session_data)

        collection_card_indices = self.get_component_indices(collection_div_children)

        if selected_collections is None and len(builder_data['selected_collections'])==0:
            return ['Select a Collection to get started'], no_update
        elif selected_collections is None and len(builder_data['selected_collections'])>0:
            selected_collections = []

        if len(selected_collections)==1 and len(builder_data['selected_collections'])==0:
            collection_contents = []
        else:
            collection_contents = Patch()

        def add_collection_card(collection_info,idx):
            # For each collection, grab all items and unique folders (as well as those that are not nested in a folder)
            if not 'User: ' in collection_info["Collection Name"]:
                folder_slides, folder_folders = self.organize_folder_contents(
                    folder_info = self.handler.get_path_info(
                        f'/collection/{collection_info["Collection Name"]}',
                        user_token = session_data['current_user']['token'] if 'current_user' in session_data else None
                    ),
                    session_data = session_data
                )
            else:
                folder_slides, folder_folders = self.organize_folder_contents(
                    folder_info=self.handler.get_path_info(
                        f'/user/{collection_info["Collection Name"].replace("User: ","")}',
                        user_token = session_data['current_user']['token'] if 'current_user' in session_data else None
                    ),
                    session_data = session_data
                )

            if len(folder_slides)>0:

                # Checking if any of the slides are already present in the "selected_slides"
                current_selected_slides = builder_data['selected_slides']
                selected_rows = [
                    idx for idx,i in enumerate(folder_slides)
                    if i['Slide ID'] in current_selected_slides
                ]

                non_nested_df = pd.DataFrame.from_records(folder_slides)
                non_nested_table = self.make_selectable_dash_table(
                    dataframe=non_nested_df,
                    id = {'type': f'{self.component_prefix}-dataset-builder-collection-slide-table','index': idx},
                    multi_row=True,
                    selected_rows=selected_rows
                )

            else:
                non_nested_table= html.Div()

            if len(folder_folders)>0:
                folder_table = self.make_selectable_dash_table(
                    dataframe=pd.DataFrame.from_records(folder_folders),
                    id = {'type': f'{self.component_prefix}-dataset-builder-collection-folder-table','index': idx},
                    multi_row=False
                )
            else:
                folder_table = html.Div()

            new_card = html.Div(
                dbc.Card([
                    dbc.CardHeader(f'Collection: {collection_info["Collection Name"]}'),
                    dbc.CardBody([
                        html.H6(
                            children = [
                                dbc.Stack([
                                    html.A('/collection' if not 'User: ' in collection_info['Collection Name'] else '/user'),
                                    html.A(
                                        f'/{collection_info["Collection Name"].replace("User: ","")}/',
                                        id = {'type': f'{self.component_prefix}-dataset-builder-collection-folder-crumb','index': idx},
                                        style = {'color': 'rgb(0,0,255)'}
                                    )
                                ],direction='horizontal')
                            ],
                            id = {'type': f'{self.component_prefix}-dataset-builder-collection-folder-nav-parent','index': idx},
                            style = {'textTransform':'none','display':'inline'}
                        ),
                        html.Hr(),
                        html.Div([
                            folder_table
                        ], id = {'type': f'{self.component_prefix}-dataset-builder-collection-folder-div','index': idx}),
                        html.Hr(),
                        html.Div([
                            non_nested_table
                        ], style = {'marginTop':'10px'},id = {'type': f'{self.component_prefix}-dataset-builder-collection-slide-div','index': idx}),
                        html.Div(
                            dbc.Stack([
                                dbc.Button(
                                    'Select All!',
                                    className = 'd-grid col-6 mx-auto',
                                    n_clicks = 0,
                                    color = 'success',
                                    id = {'type':f'{self.component_prefix}-dataset-builder-slide-select-all','index': idx}
                                ),
                                dbc.Button(
                                    'Remove All',
                                    className = 'd-grid col-6 mx-auto',
                                    n_clicks = 0,
                                    color = 'danger',
                                    id = {'type': f'{self.component_prefix}-dataset-builder-slide-remove-all','index':idx}
                                )
                            ],direction='horizontal',style = {'marginTop':'10px'})
                            if len(folder_slides)>0 else []
                        )
                    ]),
                ]),
                style = {'marginBottom':'10px'},
                id = {'type': f'{self.component_prefix}-dataset-builder-collection-card-div','index': idx}
            )
            
            return new_card
        
        if len(selected_collections)>0:
            if len(list(set(selected_collections).difference(builder_data['selected_collections'])))>0:
                # Adding a new collection
                new_collection_idx = list(set(selected_collections).difference(builder_data['selected_collections']))[0]
                new_component_idx = max(collection_card_indices)+1 if len(collection_card_indices)>0 else 0

                collection_contents.append(add_collection_card(builder_data['available_collections'][new_collection_idx],new_component_idx))
            elif len(list(set(builder_data['selected_collections']).difference(selected_collections)))>0:
                # Removing a collection
                rem_collection_idx = list(set(builder_data['selected_collections']).difference(selected_collections))[0]
                del collection_contents[builder_data['selected_collections'].index(rem_collection_idx)]

        else:
            collection_contents = ['Select a Collection to get started!']

        builder_data['selected_collections'] = selected_collections
        builder_data = json.dumps(builder_data)
            
        return [collection_contents], [builder_data]

    def extract_path_parts(self, current_parts:Union[list,dict], search_key: list = ['props','children'])->tuple:
        """Recursively extract pieces of folder paths stored as clickable components.

        :param current_parts: list or dictionary containing html.A or dbc.Stack of html.A components.
        :type current_parts: Union[list,dict]
        :param search_key: Property keys to search for in nested dicts, defaults to ['props','children']
        :type search_key: list, optional
        :return: Tuple containing all the parts of the folder path
        :rtype: tuple
        """
        path_pieces = ()
        if type(current_parts)==list:
            for c in current_parts:
                if type(c)==dict:
                    for key,value in c.items():
                        if key in search_key:
                            if type(value)==str:
                                path_pieces += (value,)
                            elif type(value) in [list,dict]:
                                path_pieces += self.extract_path_parts(value)
                elif type(c)==list:
                    path_pieces += self.extract_path_parts(c)
        elif type(current_parts)==dict:
            for key,value in current_parts.items():
                if key in search_key:
                    if type(value)==str:
                        path_pieces += (value,)
                    elif type(value) in [list,dict]:
                        path_pieces += self.extract_path_parts(value)

        return path_pieces

    def get_clicked_part(self, current_parts: Union[list,dict])->list:
        """Get the "n_clicks" value for components which have "id". If they have "id" but not "n_clicks", assign 0

        :param current_parts: Either a list or dictionary containing components
        :type current_parts: Union[list,dict]
        :return: List of values corresponding to "n_clicks" 
        :rtype: list
        """
        
        n_clicks_list = []
        if type(current_parts)==list:
            for c in current_parts:
                if type(c)==dict:
                    if 'id' in list(c.keys()):
                        if 'n_clicks' in list(c.keys()):
                            n_clicks_list.append(c['n_clicks'])
                        else:
                            n_clicks_list.append(0)
                    else:
                        for key,value in c.items():
                            if key=='props':
                                n_clicks_list += self.get_clicked_part(value)
                            elif key=='n_clicks':
                                n_clicks_list.append(value)
                elif type(c)==list:
                    n_clicks_list += self.get_clicked_part(c)
        elif type(current_parts)==dict:
            if 'id' in list(current_parts.keys()):
                if 'n_clicks' in list(current_parts.keys()):
                    n_clicks_list.append(current_parts['n_clicks'])
                else:
                    n_clicks_list.append(0)
            else:
                for key,value in current_parts.items():
                    if type(value)==dict:
                        if key=='props':
                            n_clicks_list += self.get_clicked_part(value)
                        elif key=='n_clicks':
                            n_clicks_list.append(value)
                    elif type(value)==list:
                        n_clicks_list += self.get_clicked_part(value)

        return n_clicks_list

    def get_component_indices(self, components: Union[list,dict])->list:
        
        index_list = []
        if type(components)==list:
            for c in components:
                if type(c)==dict:
                    for key,value in c.items():
                        if key=='id':
                            index_list.append(value['index'])
                        elif key in ['props','children']:
                            index_list += self.get_component_indices(value)
                elif type(c)==list:
                    index_list += self.get_component_indices(c)

        elif type(components)==dict:
            for key,value in components.items():
                if key=='id':
                    index_list.append(value['index'])
                elif key in ['props','children']:
                    index_list += self.get_component_indices(value)

        return index_list

    def update_folder_div(self,folder_row,crumb_click,collection_folders,current_crumbs,builder_data):
        """Selecting a folder from the collection's folder table

        :param folder_row: Selected folder (list of 1 index)
        :type folder_row: list
        :param crumb_click: If one of the folder path parts was clicked it will trigger this.
        :type crumb_click: int
        :param collection_folders: Current data in the collection's folder table
        :type collection_folders: list
        :param current_crumbs: List of current path parts that can be selected to go up a folder
        :type current_crumbs: list
        :param builder_data: Current contents of data store for dataset-builder, used for determining if a slide is already selected
        :type builder_data: list
        :return: Sub-folder and slide selection tables for further selection
        :rtype: tuple
        """

        path_parts = self.extract_path_parts(current_crumbs)
        new_crumbs = []
        for i in path_parts:
            if not i in ['/collection','/user']:
                new_crumbs.append(
                    html.A(
                        i,
                        id = {'type': f'{self.component_prefix}-dataset-builder-collection-folder-crumb','index': ctx.triggered_id['index']},
                        style = {'color': 'rgb(0,0,255)'}
                    )
                )
            else:
                new_crumbs.append(
                    html.A(i)
                )

        builder_data = json.loads(get_pattern_matching_value(builder_data))
        
        if 'dataset-builder-collection-folder-table' in ctx.triggered_id['type']:
            
            # Triggers callback when creating new folder table
            if len(folder_row)==0:
                return no_update, no_update, no_update

            new_folder_name = collection_folders[folder_row[0]]['Folder Name']
            folder_table_style = {'display':'inline-block','width':'100%'}
            
            new_crumbs += [
                html.A(
                    new_folder_name + '/',
                    id = {'type': f'{self.component_prefix}-dataset-builder-collection-folder-crumb','index': ctx.triggered_id['index']},
                    style = {'color': 'rgb(0,0,255)'}
                )
            ]
            
            folder_path = ''.join(list(path_parts+(new_folder_name,)))
            folder_info = self.handler.get_path_info(
                path = folder_path
            )
            
            folder_slides, folder_folders = self.organize_folder_contents(
                folder_info=folder_info
            )

            if len(folder_folders)>0:
                folder_table = self.make_selectable_dash_table(
                    dataframe = pd.DataFrame.from_records(folder_folders),
                    id = {'type': f'{self.component_prefix}-dataset-builder-collection-folder-table','index': ctx.triggered_id['index']},
                    multi_row=False
                )
            else:
                folder_table_style = {'display':'none'}
                folder_table = no_update

                
            if len(folder_slides)>0:
                current_selected_slides = builder_data['selected_slides']
                selected_rows = [
                    idx for idx,i in enumerate(folder_slides)
                    if i['Slide ID'] in current_selected_slides
                ]

                slides_table = html.Div([
                    self.make_selectable_dash_table(
                        dataframe=pd.DataFrame.from_records(folder_slides),
                        id = {'type': f'{self.component_prefix}-dataset-builder-slide-table','index': ctx.triggered_id['index']},
                        multi_row=True,
                        selected_rows= selected_rows
                    ),
                    dbc.Stack([
                        dbc.Button(
                            'Select All!',
                            className = 'd-grid col-6 mx-auto',
                            n_clicks = 0,
                            color = 'success',
                            id = {'type':f'{self.component_prefix}-dataset-builder-slide-select-all','index': ctx.triggered_id['index']}
                        ),
                        dbc.Button(
                            'Remove All',
                            className = 'd-grid col-6 mx-auto',
                            n_clicks = 0,
                            color = 'danger',
                            id = {'type': f'{self.component_prefix}-dataset-builder-slide-remove-all','index':ctx.triggered_id['index']}
                        )
                    ],direction='horizontal',style = {'marginTop':'10px'})
                ])
            else:
                slides_table = html.Div()


        elif 'dataset-builder-collection-folder-crumb' in ctx.triggered_id['type']:
            n_clicks = [0]+self.get_clicked_part(current_crumbs)
            n_click_idx = np.argmax(n_clicks)
            if n_click_idx==len(current_crumbs)-1:
                folder_table_style = no_update
                folder_table = no_update
            else:
                folder_table_style = {'display':'inline-block','width':'100%'}
                new_crumbs = new_crumbs[:n_click_idx+1]
                
                new_path = ''.join(list(path_parts)[:n_click_idx+1])[:-1]
                folder_info = self.handler.get_path_info(
                    path = new_path
                )
                
                folder_slides, folder_folders = self.organize_folder_contents(
                    folder_info=folder_info
                )

                if len(folder_folders)>0:
                    folder_table = self.make_selectable_dash_table(
                        dataframe = pd.DataFrame.from_records(folder_folders),
                        id = {'type': f'{self.component_prefix}-dataset-builder-collection-folder-table','index': ctx.triggered_id['index']},
                        multi_row=False
                    )
                else:
                    folder_table = no_update
                    folder_table_style = {'display':'none'}

                    
                if len(folder_slides)>0:

                    current_selected_slides = builder_data['selected_slides']
                    selected_rows = [
                        idx for idx,i in enumerate(folder_slides)
                        if i['Slide ID'] in current_selected_slides
                    ]

                    slides_table = html.Div([
                        self.make_selectable_dash_table(
                            dataframe=pd.DataFrame.from_records(folder_slides),
                            id = {'type': f'{self.component_prefix}-dataset-builder-slide-table','index': ctx.triggered_id['index']},
                            multi_row=True,
                            selected_rows=selected_rows
                        ),
                        dbc.Stack([
                            dbc.Button(
                                'Select All!',
                                className = 'd-grid col-6 mx-auto',
                                n_clicks = 0,
                                color = 'success',
                                id = {'type':f'{self.component_prefix}-dataset-builder-slide-select-all','index': ctx.triggered_id['index']}
                            ),
                            dbc.Button(
                                'Remove All',
                                className = 'd-grid col-6 mx-auto',
                                n_clicks = 0,
                                color = 'danger',
                                id = {'type': f'{self.component_prefix}-dataset-builder-slide-remove-all','index':ctx.triggered_id['index']}
                            )
                        ],direction='horizontal',style = {'marginTop':'10px'})
                    ])
                else:
                    slides_table = html.Div()
                
        new_crumbs = dbc.Stack(new_crumbs,direction='horizontal')

        return folder_table_style, folder_table, slides_table, new_crumbs

    def slide_selection(self, slide_rows, slide_all, slide_rem_all, slide_rem, upload_session, current_crumbs, slide_table_data, builder_data, current_slide_components, current_collection_components, vis_session_data):

        builder_data = json.loads(get_pattern_matching_value(builder_data))
        vis_session_data = json.loads(vis_session_data)

        current_slide_indices = list(set(self.get_component_indices(current_slide_components)))
        current_collection_indices = list(set(self.get_component_indices(current_collection_components)))
        slide_table_data = [i for i in slide_table_data if not len(i)==0]
        slide_rows = [i for i in slide_rows if not len(i)==0]

        # When slide-table is not in layout
        if not ctx.triggered_id:
            raise exceptions.PreventUpdate
        
        active_folders = []
        for p in current_crumbs:
            path = ''.join(list(self.extract_path_parts(p)))
            active_folders.append(path)

        current_selected_slides = builder_data['selected_slides']

        selected_slides = Patch()
        
        if 'dataset-builder-slide-table' in ctx.triggered_id['type']:
            # This part has to get triggered for both selection and de-selection of rows in a slide-table
            table_selected_slides = []
            not_selected_slides = []
            for s_r,slide_table in zip(slide_rows,slide_table_data):
                if not s_r is None:
                    table_selected_slides.extend([slide_table[i] for i in s_r])
                    not_selected_slides.extend([slide_table[i] for i in range(len(slide_table)) if not i in s_r])

            new_slides = list(set([i['Slide ID'] for i in table_selected_slides]).difference(current_selected_slides))
            for s_idx,s in enumerate(new_slides):
                if not 'local' in s:
                    new_slide_component = self.make_selected_slide(
                        slide_id = s,
                        idx = max(current_slide_indices)+s_idx+1 if len(current_slide_indices)>0 else s_idx
                    )
                else:
                    local_idx = int(s.split('local')[-1])
                    new_slide_component = self.make_selected_slide(
                        slide_id = vis_session_data['local'][local_idx]['regions_url'].replace('region','thumbnail'),
                        idx = max(current_slide_indices)+s_idx+1 if len(current_slide_indices)>0 else s_idx,
                        local_slide=True
                    )

                selected_slides.append(new_slide_component)

            current_selected_slides.extend(new_slides)
            new_rem_slides = list(set(current_selected_slides) & set([i['Slide ID'] for i in not_selected_slides]))

            for d_idx,d in enumerate(new_rem_slides):
                del selected_slides[current_selected_slides.index(d)]
                del current_selected_slides[current_selected_slides.index(d)]           

        elif 'dataset-builder-slide-select-all' in ctx.triggered_id['type']:
            # This part only gets triggered when n_clicks is greater than 0 (ignore trigger on creation)
            if any([i['value'] for i in ctx.triggered]):
                select_all_idx = ctx.triggered_id['index']
                select_all_slides = slide_table_data[current_collection_indices.index(select_all_idx)]
                new_slides = list(set([i['Slide ID'] for i in select_all_slides]).difference(current_selected_slides))
                
                selected_slides.extend([
                    self.make_selected_slide(
                        slide_id = s,
                        idx = max(current_slide_indices)+s_idx+1 if len(current_slide_indices)>0 else s_idx
                    )
                    for s_idx,s in enumerate(new_slides)
                ])
                current_selected_slides.extend(new_slides)

            else:
                raise exceptions.PreventUpdate

        elif 'dataset-builder-slide-remove-all' in ctx.triggered_id['type']:
            # This part only gets triggered when n_clicks is greater than 0 (ignore trigger on creation)
            if any([i['value'] for i in ctx.triggered]):
                remove_all_idx = ctx.triggered_id['index']
                remove_all_slides = slide_table_data[current_collection_indices.index(remove_all_idx)]

                new_rem_slides = list(set(current_selected_slides) & set([i['Slide ID'] for i in remove_all_slides]))
                for d_idx,d in enumerate(new_rem_slides):
                    del selected_slides[current_selected_slides.index(d)]
                    del current_selected_slides[current_selected_slides.index(d)]

            else:
                raise exceptions.PreventUpdate      
            
        elif 'dataset-builder-slide-remove-icon' in ctx.triggered_id['type']:
            rem_idx = current_slide_indices.index(ctx.triggered_id['index'])
            del selected_slides[rem_idx]
            del current_selected_slides[rem_idx]

        elif 'dataset-builder-upload-session' in ctx.triggered_id['type']:
            upload_session = get_pattern_matching_value(upload_session)
            content_type, content_string = upload_session.split(',')
            try:
                decoded = json.loads(base64.b64decode(content_string))  
            except:
                raise exceptions.PreventUpdate

            if not 'current' in decoded:
                raise exceptions.PreventUpdate

            new_cloud_slides = []
            new_local_slides = []
            keep_slides = []
            for s_idx,s in enumerate(decoded['current']):
                if 'api_url' in s:
                    if s['api_url']==self.handler.girderApiUrl:
                        # Getting the id of the DSA slide from this same instance
                        slide_id = s['tiles_url'].split('/item/')[1].split('/')[0]

                        if not slide_id in current_selected_slides:
                            new_cloud_slides.append(slide_id)
                        else:
                            keep_slides.append(slide_id)
                else:
                    if s['regions_url'] in [i['regions_url'] for i in vis_session_data['local']]:
                        thumbnail_address = s['regions_url'].replace('region','thumbnail')
                        slide_index = thumbnail_address.split('/')[-3]
                        local_slide_id = f'local{slide_index}'
                        if not local_slide_id in current_selected_slides:
                            new_local_slides.append(local_slide_id)
                        else:
                            keep_slides.append(local_slide_id)
            
            # Now removing unneeded slides
            remove_slides = [i for i in current_selected_slides if not i in new_local_slides+new_cloud_slides+keep_slides]
            for d_idx, d in enumerate(remove_slides):
                del selected_slides[current_selected_slides.index(d)]
                del current_selected_slides[current_selected_slides.index(d)]

            for new_idx, new_slide in enumerate(new_local_slides+new_cloud_slides):
                current_selected_slides.append(new_slide)
                if new_slide in new_local_slides:
                    thumbnail_address = vis_session_data['local'][int(new_slide.replace('local',''))]['regions_url'].replace('region','thumbnail')
                    selected_slides.append(
                        self.make_selected_slide(
                            slide_id = thumbnail_address,
                            idx = new_idx,
                            local_slide = True
                        )
                    )
                else:
                    selected_slides.append(
                        self.make_selected_slide(
                            slide_id = new_slide,
                            idx = new_idx
                        )
                    )
            
        else:
            raise exceptions.PreventUpdate
        
        # Need folder id, rootpath, slide info, 
        builder_data['selected_slides'] = current_selected_slides
        builder_data = json.dumps(builder_data)

        # Updated count of included slides:
        included_slide_count = f'Visualization Session ({len(current_selected_slides)})'

        return [selected_slides], [included_slide_count], [builder_data]

    def update_vis_store(self, new_slide_data, current_vis_data):
        """Updating current visualization session based on selected slide(s)

        :param new_slide_data: New slides to be added to the Visualization Session
        :type new_slide_data: list
        :param current_vis_data: Current Visualization Session data
        :type current_vis_data: list
        :return: Updated Visualization Session 
        :rtype: str
        """
        
        new_slide_data = get_pattern_matching_value(new_slide_data)
        if new_slide_data is None:
            raise exceptions.PreventUpdate
        
        new_slide_data = json.loads(get_pattern_matching_value(new_slide_data))
        current_vis_data = json.loads(current_vis_data)
        prev_vis_data_in_handler = []
        for i in current_vis_data['current']:
            if 'api_url' in i:
                if i['api_url']==self.handler.girderApiUrl:
                    prev_vis_data_in_handler.append(i)
            else:
                prev_vis_data_in_handler.append(i)

        # Adding new slides to current_vis_data
        new_slide_info = []
        for s in new_slide_data['selected_slides']:
            if not 'local' in s:
                info_url = f'/item/{s}'
                annotations_metadata_url = f'{self.handler.girderApiUrl}/annotation/?itemId={s}'
                if 'current_user' in current_vis_data:
                    annotations_metadata_url += f'&token={current_vis_data["current_user"]["token"]}'
                    info_url += f'?token={current_vis_data["current_user"]["token"]}'
                
                slide_info = self.handler.gc.get(info_url)
                annotations_metadata = requests.get(annotations_metadata_url).json()
                if not type(annotations_metadata)==list:
                    annotations_metadata = [annotations_metadata]
                    
                annotations_geojson_url = [f'{self.handler.girderApiUrl}/annotation/{a["_id"]}/geojson' for a in annotations_metadata]

                new_slide_info.append(
                    {
                        'name': slide_info.get('name',''),
                        'id': slide_info.get('_id',''),
                        'api_url': self.handler.girderApiUrl,
                        'tiles_url': f'{self.handler.girderApiUrl}/item/{s}/tiles/zxy'+'/{z}/{x}/{y}',
                        'regions_url': f'{self.handler.girderApiUrl}/item/{s}/tiles/region',
                        'image_metadata_url': f'{self.handler.girderApiUrl}/item/{s}/tiles',
                        'metadata_url': f'{self.handler.girderApiUrl}/item/{s}',
                        'annotations_url': f'{self.handler.girderApiUrl}/annotation/item/{s}',
                        'annotations_metadata_url': annotations_metadata_url,
                        'annotations_geojson_url': annotations_geojson_url,
                        'annotations_region_url': f'{self.handler.girderApiUrl}/annotation/'
                    }
                )
            else:
                local_idx = int(s.split('local')[-1])
                new_slide_info.append(
                    current_vis_data['local'][local_idx]
                )
        
        prev_slides_in_handler = [i['tiles_url'] for i in prev_vis_data_in_handler]
        new_slides_in_handler = [i['tiles_url'] for i in new_slide_info]

        if sorted(prev_slides_in_handler)==sorted(new_slides_in_handler):
            return no_update
        else:
            new_slides = [new_slide_info[idx] for idx,i in enumerate(new_slides_in_handler) if not i in prev_slides_in_handler]
            rem_slides = [prev_slides_in_handler[idx] for idx,i in enumerate(prev_slides_in_handler) if not i in new_slides_in_handler]

            for s_idx,s in enumerate(current_vis_data['current']):
                if s['tiles_url'] in rem_slides:
                    del current_vis_data['current'][s_idx]
            
            current_vis_data['current'].extend(new_slides)

            return json.dumps(current_vis_data)





<|MERGE_RESOLUTION|>--- conflicted
+++ resolved
@@ -34,17 +34,9 @@
     :param DSATool: Sub-class of Tool specific to DSA components. Updates with session data by default.
     :type DSATool: None
     """
-<<<<<<< HEAD
     title = 'Dataset Builder'
     description = 'Search through available collections, folders, and slides to assemble a visualization session.'
 
-=======
-
-    title = 'Dataset Builder'
-    description = 'Search through available collections, folders, and slides to assemble a visualization session.'
-
-
->>>>>>> efa4fadb
     def __init__(self,
                  handler,
                  include_only: Union[list,None] = None
@@ -54,12 +46,6 @@
         self.include_only = include_only
         self.handler = handler
 
-<<<<<<< HEAD
-=======
-    def __str__(self):
-        return self.title
-
->>>>>>> efa4fadb
     def load(self, component_prefix:int):
 
         self.component_prefix = component_prefix
@@ -150,9 +136,11 @@
                 dbc.CardBody([
                     dbc.Row(
                         html.H3(self.title)
+                        html.H3(self.title)
                     ),
                     html.Hr(),
                     dbc.Row(
+                        self.description
                         self.description
                     ),
                     html.Hr(),
