--- conflicted
+++ resolved
@@ -4,12 +4,6 @@
 from fusion_tools.components import SlideMap, MultiFrameSlideMap, OverlayOptions, ChannelMixer
 from typing_extensions import Union
 
-<<<<<<< HEAD
-def get_vis(slide_paths: Union[list,str], annotations: Union[list,str,dict,None]=None, multi_frame: bool = False, port:int=8050, in_jupyter:bool = False, app_options:dict = {}):
-
-    use_options = {'port': port,'jupyter':in_jupyter} | app_options
-
-=======
 def get_vis(slide_paths: Union[list,str], annotations: Union[list,str,dict,None]=None, 
             multi_frame: bool = False, port:int=8050, in_jupyter:bool = False,
             app_options: Union[dict,None] = None):
@@ -18,7 +12,6 @@
 
     if not app_options is None:
         use_options = use_options | app_options
->>>>>>> efa4fadb
 
     if not multi_frame:
         vis_obj = Visualization(
